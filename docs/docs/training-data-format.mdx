--- conflicted
+++ resolved
@@ -233,17 +233,10 @@
 
 ### Entities
 
-<<<<<<< HEAD
-[Entities](glossary.mdx#entity) are structured pieces of information that can be extracted from a user's message. For entity extraction to work, you need to either specify training data to train an ML model or define [regular expressions](#regular-expressions-for-entity-extraction) to extract entities using the [`RegexEntityExtractor`](components.mdx#regexentityextractor) based on a character pattern.
+[Entities](glossary.mdx#entity) are structured pieces of information that can be extracted from a user's message.
 
 Entities are annotated in training examples with the entity's name.
-In addition to the entity name, you can annotate an entity with synonyms, roles, or groups.
-=======
-[Entities](glossary.mdx#entity) are structured pieces of information that can be extracted from a user's message. 
-
-Entities are annotated in training examples with minimally the entity's name.
 In addition to the entity name, you can annotate an entity with [synonyms](nlu-training-data.mdx#synonyms), [roles, or groups](nlu-training-data.mdx#entities-roles-and-groups).
->>>>>>> 842d9107
 
 In training examples, entity annotation would look like this:
 
@@ -264,14 +257,8 @@
 ```
 
 The keywords `role`, `group`, and `value` are optional in this notation.
-<<<<<<< HEAD
-The `value` field refers to synonyms, which are explained in the
-following section. To understand what the labels `role` and `group` are
-for, see the section on [entity roles and groups](nlu-training-data.mdx#entities-roles-and-groups).
-=======
-The `value` keyword refers to synonyms. To understand what the labels `role` and `group` are
+The `value` field refers to synonyms. To understand what the labels `role` and `group` are
 for, see the section on [entity roles and groups](./nlu-training-data.mdx#entities-roles-and-groups).
->>>>>>> 842d9107
 
 
 ### Synonyms
@@ -299,86 +286,14 @@
     - how much do I owe on my [credit account]{"entity": "account", "value": "credit"}
 ```
 
-<<<<<<< HEAD
-To use the synonyms defined in your training data, you'll need add the
-[`EntitySynonymMapper`](components.mdx#entitysynonymmapper) component to
-the NLU pipeline in your configuration file. You should define synonyms when there
-are multiple ways users refer to the same thing.
-
-#### Example
-
-Let's say you had an entity `account`, and you expect the
-value "credit". Your users also refer to their "credit" account as "credit
-account" and "credit card account".
-
-In this case, you could define "credit card account" and "credit account" as
-**synonyms** to "credit", as in the examples above.
-
-If either of these phrases is extracted as an entity, it will be
-mapped to the **value** `credit`.
-
-:::note Needs Training Examples
-Synonym mapping only happens **after** entities have been extracted.
-That means that your training examples should include the synonym examples
-(`credit card account` and `credit account`) so that the model will learn to
-recognize these as entities and replace them with `credit`.
-:::
-=======
 Read more about synonyms on the [NLU Training Data page](./nlu-training-data.mdx#synonyms).
->>>>>>> 842d9107
 
 ### Regular Expressions
 
 You can use regular expressions to improve intent classification and
 entity extraction using the [`RegexFeaturizer`](components.mdx#regexfeaturizer) and [`RegexEntityExtractor`](components.mdx#regexentityextractor) components.
 
-<<<<<<< HEAD
-#### Regular Expressions for Intent Classification
-
-You can use regular expressions to improve intent classification by including the `RegexFeaturizer` component in your pipeline. When using the `RegexFeaturizer`, a regex does not act as a rule for classifying an intent. It only provides a feature that the intent classifier will use to learn patterns for intent classification.
-Currently, all intent classifiers make use of available regex features.
-
-The name of a regex is a human readable description. It can help you remember what a regex is used for and is the title of the corresponding pattern feature. It does not have to match any intent or entity name. A regex for greeting might look like this:
-
-```yaml-rasa
-nlu:
-- regex: greet
-  examples: |
-    - hey[^\\s]*
-```
-
-The intent being matched could be `greet`,`say_hi`, `hallo` or anything else.
-
-Try to create your regular expressions in a way that matches as few
-words as possible. E.g. using `hey[^\\s]*` instead of `hey.*`, as the
-second example might match the whole message whereas the first only
-matches a single word.
-
-#### Regular Expressions for Entity Extraction
-
-If your entity has a deterministic structure (like an account number), you can use regular expressions in one of two ways:
-
-1. As features for the [`RegexFeaturizer`](components.mdx#regexfeaturizer) component in the pipeline.
-
-  When used as features for the `RegexFeaturizer`, the
-  name of the regular expression does not matter.
-
-  Regex features for entity extraction
-  are currently only supported by the `CRFEntityExtractor` and the
-  `DIETClassifier` component. Other entity extractors, like
-  `MitieEntityExtractor` or `SpacyEntityExtractor`, won't use the generated
-  features and their presence will not improve entity recognition for
-  these extractors.
-
-2. For rule-based entity extraction using the [`RegexEntityExtractor`](components.mdx#regexentityextractor) component in the pipeline.
-
-  When using the `RegexEntityExtractor`, you should name the regular expression to match the name of the entity you want to extract.
-
-In both cases, the format for defining the regex is the same.
-For example, a regex for extracting a bank account number that is 10-12 digits long mightlook like this:
-=======
 The format for defining a regular expression is as follows:
->>>>>>> 842d9107
 
 ```yaml-rasa
 nlu:
@@ -396,13 +311,8 @@
 
 ### Lookup Tables
 
-<<<<<<< HEAD
-Lookup tables are a convenient way to supply a list of entity
-examples. The format is as follows:
-=======
 Lookup tables are lists of words used to generate
 case-insensitive regular expression patterns. The format is as follows:
->>>>>>> 842d9107
 
 ```yaml-rasa
 nlu:
@@ -424,24 +334,7 @@
 The name of the lookup table is subject to the same constraints as the
 name of a regex feature.
 
-<<<<<<< HEAD
-:::note Combining with Regexes
-
-If you are using lookup tables in combination with the `RegexFeaturizer`,
-you must include a few examples of matches in your training data. Otherwise the
-model will not learn to use the lookup table match features.
-:::
-
-:::caution Keep your lookup tables clean
-
-You have to be careful when you add data to the lookup table. For example, if there
-are false positives or other noise in the table, this can hurt performance. Make
-sure your lookup tables contain clean data!
-:::
-
-=======
 Read more about using lookup tables on the [NLU Training Data page](./nlu-training-data.mdx#lookup-tables).
->>>>>>> 842d9107
 
 ## Conversation Training Data
 
@@ -565,15 +458,9 @@
 A [form](glossary.mdx#form) is a specific kind of custom action that contains the logic to loop over
 a set of required slots and ask the user for this information. You
 [define a form](forms.mdx#defining-a-form) in the `forms` section in your domain.
-<<<<<<< HEAD
 Once defined, you should specify the [happy path](glossary.mdx#happy-unhappy-paths)
 for a form as a [rule](forms.mdx). You should include interruptions of forms or
 other "unhappy paths" in stories so that the model can
-=======
-Once defined, the [happy path](glossary.mdx#happy--unhappy-paths)
-for a form should be specified as a [rule](forms.mdx), but interruptions of forms or
-other "unhappy paths" should be included in stories so that the model can
->>>>>>> 842d9107
 generalize to unseen conversation sequences.
 As a step in a story, a form takes the following format:
 
