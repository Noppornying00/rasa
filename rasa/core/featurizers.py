import io
import jsonpickle
import logging
import numpy as np
import os
from tqdm import tqdm
from typing import Tuple, List, Optional, Dict, Text, Any, Union
import copy
from collections import deque
import scipy.sparse

import rasa.utils.io
from core.knowledge_base.converter.sql_converter import SQLConverter
from rasa.core import utils
from rasa.core.actions.action import ACTION_LISTEN_NAME
from rasa.core.domain import PREV_PREFIX, Domain, STATE
from rasa.core.events import ActionExecuted, UserUttered, Form, SlotSet
from rasa.core.trackers import DialogueStateTracker
from rasa.core.training.data import DialogueTrainingData
from rasa.utils.common import is_logging_disabled
from rasa.core.interpreter import (
    NaturalLanguageInterpreter,
    RegexInterpreter,
    RasaNLUInterpreter,
)
from rasa.core.constants import USER, PREVIOUS_ACTION, FORM, SLOTS
from rasa.nlu.constants import (
    TEXT,
    INTENT,
    ACTION_NAME,
    ACTION_TEXT,
    ENTITIES,
    DENSE_FEATURIZABLE_ATTRIBUTES,
)
from rasa.nlu.training_data.message import Message

logger = logging.getLogger(__name__)


class SingleStateFeaturizer:
    """Base class for mechanisms to transform the conversations state into ML formats.

    Subclasses of SingleStateFeaturizer decide how the bot will transform
    the conversation state to a format which a classifier can read:
    feature vector.
    """

    def prepare_from_domain(self, domain: Domain) -> None:
        """Helper method to init based on domain."""

        pass

    def encode(
        self, state: STATE, interpreter: Optional[NaturalLanguageInterpreter]
    ) -> np.ndarray:
        """Encode user input."""

        raise NotImplementedError(
            "SingleStateFeaturizer must have "
            "the capacity to "
            "encode states to a feature vector"
        )

    @staticmethod
    def action_as_index(action: Text, domain: Domain) -> Optional[int]:
        """Encode system action as one-hot vector."""

        if action is None:
            return -1

        return domain.index_for_action(action)

    def create_encoded_all_actions(self, domain: Domain) -> np.ndarray:
        """Create matrix with all actions from domain encoded in rows."""

        raise NotImplementedError("Featurizer must implement encoding actions.")


class BinarySingleStateFeaturizer(SingleStateFeaturizer):
    """Assumes all features are binary.

    All features should be either on or off, denoting them with 1 or 0.
    """

    def __init__(self) -> None:
        """Declares instant variables."""

        super().__init__()

        self.num_features = None
        self.input_state_map = None

    def prepare_from_domain(self, domain: Domain) -> None:
        """Use Domain to prepare featurizer."""

        self.num_features = domain.num_states
        self.input_state_map = domain.input_state_map

    def encode(
        self, state: STATE, interpreter: Optional[NaturalLanguageInterpreter]
    ) -> np.ndarray:
        """Returns a binary vector indicating which features are active.

        Given a dictionary of states (e.g. 'intent_greet',
        'prev_action_listen',...) return a binary vector indicating which
        features of `self.input_features` are in the bag. NB it's a
        regular double precision float array type.

        For example with two active features out of five possible features
        this would return a vector like `[0 0 1 0 1]`

        If intent features are given with a probability, for example
        with two active features and two uncertain intents out
        of five possible features this would return a vector
        like `[0.3, 0.7, 1.0, 0, 1.0]`.

        If this is just a padding vector we set all values to `-1`.
        padding vectors are specified by a `None` or `[None]`
        value for states.
        """

        if not self.num_features:
            raise Exception(
                "BinarySingleStateFeaturizer was not prepared before encoding."
            )

        if state is None or None in state:
            return np.ones(self.num_features, dtype=np.int32) * -1

        # we are going to use floats and convert to int later if possible
        used_features = np.zeros(self.num_features, dtype=np.float)
        using_only_ints = True
        for state_name, prob in state.items():
            if state_name in self.input_state_map:
                idx = self.input_state_map[state_name]
                used_features[idx] = prob
                using_only_ints = using_only_ints and utils.is_int(prob)
            else:
                logger.debug(
                    "Feature '{}' (value: '{}') could not be found in "
                    "feature map. Make sure you added all intents and "
                    "entities to the domain".format(state_name, prob)
                )

        if using_only_ints:
            # this is an optimization - saves us a bit of memory
            return used_features.astype(np.int32)
        else:
            return used_features

    def create_encoded_all_actions(self, domain: Domain) -> np.ndarray:
        """Create matrix with all actions from domain encoded in rows as bag of words"""

        return np.eye(domain.num_actions)


class LabelTokenizerSingleStateFeaturizer(SingleStateFeaturizer):
    """Creates bag-of-words feature vectors.

    User intents and bot action names are split into tokens
    and used to create bag-of-words feature vectors.

    Args:
        split_symbol: The symbol that separates words in
            intets and action names.

        use_shared_vocab: The flag that specifies if to create
            the same vocabulary for user intents and bot actions.
    """

    def __init__(
        self, use_shared_vocab: bool = False, split_symbol: Text = "_"
    ) -> None:
        """inits vocabulary for label bag of words representation"""
        super().__init__()

        self.use_shared_vocab = use_shared_vocab
        self.split_symbol = split_symbol

        self.num_features = None
        self.user_labels = []
        self.slot_labels = []
        self.bot_labels = []

        self.bot_vocab = None
        self.user_vocab = None

    @staticmethod
    def _create_label_token_dict(labels, split_symbol="_") -> Dict[Text, int]:
        """Splits labels into tokens by using provided symbol.

        Creates the lookup dictionary for this tokens.
        Values in this dict are used for featurization.
        """

        distinct_tokens = {
            token for label in labels for token in label.split(split_symbol)
        }
        return {token: idx for idx, token in enumerate(sorted(distinct_tokens))}

    def prepare_from_domain(self, domain: Domain) -> None:
        """Creates internal vocabularies for user intents and bot actions."""

        self.user_labels = domain.intents + domain.entities
        self.slot_labels = domain.slot_states + domain.form_names
        self.bot_labels = domain.action_names

        if self.use_shared_vocab:
            self.bot_vocab = self._create_label_token_dict(
                self.bot_labels + self.user_labels, self.split_symbol
            )
            self.user_vocab = self.bot_vocab
        else:
            self.bot_vocab = self._create_label_token_dict(
                self.bot_labels, self.split_symbol
            )
            self.user_vocab = self._create_label_token_dict(
                self.user_labels, self.split_symbol
            )

        self.num_features = (
            len(self.user_vocab) + len(self.slot_labels) + len(self.bot_vocab)
        )

    def encode(
        self, state: STATE, interpreter: Optional[NaturalLanguageInterpreter]
    ) -> np.ndarray:
        """Returns a binary vector indicating which tokens are present."""

        if not self.num_features:
            raise Exception(
                "LabelTokenizerSingleStateFeaturizer "
                "was not prepared before encoding."
            )

        if state is None or None in state:
            return np.ones(self.num_features, dtype=np.int32) * -1

        # we are going to use floats and convert to int later if possible
        used_features = np.zeros(self.num_features, dtype=np.float)
        using_only_ints = True
        for state_name, prob in state.items():
            using_only_ints = using_only_ints and utils.is_int(prob)
            if state_name in self.user_labels:
                if PREV_PREFIX + ACTION_LISTEN_NAME in state:
                    # else we predict next action from bot action and memory
                    for t in state_name.split(self.split_symbol):
                        used_features[self.user_vocab[t]] += prob

            elif state_name in self.slot_labels:
                offset = len(self.user_vocab)
                idx = self.slot_labels.index(state_name)
                used_features[offset + idx] += prob

            elif state_name[len(PREV_PREFIX) :] in self.bot_labels:
                action_name = state_name[len(PREV_PREFIX) :]
                for t in action_name.split(self.split_symbol):
                    offset = len(self.user_vocab) + len(self.slot_labels)
                    idx = self.bot_vocab[t]
                    used_features[offset + idx] += prob

            else:
                logger.warning(
                    f"Feature '{state_name}' could not be found in feature map."
                )

        if using_only_ints:
            # this is an optimization - saves us a bit of memory
            return used_features.astype(np.int32)
        else:
            return used_features

    def create_encoded_all_actions(self, domain: Domain) -> np.ndarray:
        """Create matrix with all actions from domain encoded in rows as bag of words"""

        encoded_all_actions = np.zeros(
            (domain.num_actions, len(self.bot_vocab)), dtype=np.int32
        )
        for idx, name in enumerate(domain.action_names):
            for t in name.split(self.split_symbol):
                encoded_all_actions[idx, self.bot_vocab[t]] = 1
        return encoded_all_actions


class E2ESingleStateFeaturizer(SingleStateFeaturizer):
    def __init__(self) -> None:

        super().__init__()
        self.output_shapes = {}
        self.slot_names = []
        self.slot_states = []
        self.form_states = []
        self.entities = []
        self.action_names = []
        self.intents = []

    def prepare_from_domain(self, domain: Domain) -> None:
        # storing slot names so that the features are always added in the same order
        self.slot_names = [slot.name for slot in domain.slots]
        self.slot_states = domain.slot_states
        self.form_states = domain.form_names
        self.entities = domain.entities
        self.action_names = domain.action_names
        self.intents = domain.intents

        self.output_shapes[ENTITIES] = len(
            self.slot_states + self.form_states + self.entities
        )

    def fill_in_features(self, features: List) -> List:
        shapes = self.output_shapes

        for feature in features:
            intent_rows_to_fill = np.where(feature[:, 3] != -1)[0]
            user_text_rows_to_fill = np.where(feature[:, 3] != 1)[0]
            action_names_rows_to_fill = np.where(feature[:, 7] != -1)[0]
            action_text_rows_to_fill = np.where(feature[:, 7] != 1)[0]

            for key in shapes.keys():
                if INTENT in key:
                    feature[np.array(intent_rows_to_fill), 2] = [
                        np.ones((1, shapes.get(key))) * -1
                    ] * len(intent_rows_to_fill)
                elif ACTION_NAME in key:
                    feature[np.array(action_names_rows_to_fill), 6] = [
                        np.ones((1, shapes.get(key))) * -1
                    ] * len(action_names_rows_to_fill)
                elif ACTION_TEXT in key:
                    if "sparse" in key:
                        feature[np.array(action_text_rows_to_fill), 4] = [
                            scipy.sparse.coo_matrix((1, shapes.get(key)))
                        ] * len(action_text_rows_to_fill)
                    elif "dense" in key:
                        feature[np.array(action_text_rows_to_fill), 5] = [
                            np.ones((1, shapes.get(key))) * -1
                        ] * len(action_text_rows_to_fill)
                else:
                    if "sparse" in key:
                        feature[np.array(user_text_rows_to_fill), 0] = [
                            scipy.sparse.coo_matrix((1, shapes.get(key)))
                        ] * len(user_text_rows_to_fill)
                    elif "dense" in key:
                        feature[np.array(user_text_rows_to_fill), 1] = [
                            np.ones((1, shapes.get(key))) * -1
                        ] * len(user_text_rows_to_fill)

        return features

    def _get_slot_and_entity_features(self, state: STATE) -> np.ndarray:
        binary_features = np.zeros(
            (len(self.slot_states + self.form_states + self.entities))
        )
        # collect slot features
        current_slot_names = state.get(SLOTS, {})
        current_slot_names = current_slot_names.keys()
        slot_values = [
            np.array(state.get(SLOTS)[slot_name])
            for slot_name in self.slot_names
            if slot_name in current_slot_names
        ]
        slot_values = np.hstack(slot_values)
        binary_features[: len(self.slot_states)] = slot_values
        # featurize forms
        form = state.get(FORM, {})
        form_values = np.zeros((len(self.form_states)))
        form_values[self.form_states.index(form.get("name"))] += 1
        binary_features[
            len(self.slot_states) : len(self.slot_states + self.form_states)
        ] = form_values
        # featurize entities
        if state.get(USER):
            if state[USER].get(ENTITIES):
                entities = state[USER].get(ENTITIES)
                for entity in entities:
                    binary_features[
                        len(self.slot_states + self.form_states)
                        + self.entities.index(entity)
                    ] += 1

        return binary_features

    def _check_dense_features(
        self, dense_features: Tuple[np.ndarray, np.ndarray]
    ) -> bool:
        if dense_features[1] is None:
            return False
        if dense_features[1].size == 0:
            return False
        return True

    def _record_shape(
        self,
        attribute: Text,
        sparse_features: Tuple[scipy.sparse.spmatrix, scipy.sparse.spmatrix],
        dense_features: Tuple[np.ndarray, np.ndarray],
    ) -> None:
        if attribute in DENSE_FEATURIZABLE_ATTRIBUTES:
            if not sparse_features[1] is None:
                if f"{attribute}_sparse" not in self.output_shapes.keys():
                    self.output_shapes[f"{attribute}_sparse"] = sparse_features[
                        1
                    ].shape[-1]

            if self._check_dense_features(dense_features):
                if f"{attribute}_dense" not in self.output_shapes.keys():
                    self.output_shapes[f"{attribute}_dense"] = dense_features[1].shape[
                        -1
                    ]
        else:
            if not sparse_features[0] is None:
                if f"{attribute}" not in self.output_shapes.keys():
                    self.output_shapes[f"{attribute}"] = sparse_features[0].shape[-1]

    def _construct_message(self, state: Dict[Text, Text], state_comes_from: Text):
        if state_comes_from == USER:
            if state.get(INTENT):
                message = Message(data={INTENT: state.get(INTENT)})
                attribute = INTENT
            else:
                message = Message(state.get(TEXT))
                attribute = TEXT
        else:
            if state.get(ACTION_NAME):
                message = Message(data={ACTION_NAME: state.get(ACTION_NAME)})
                attribute = ACTION_NAME
            else:
                message = Message(data={ACTION_TEXT: state.get(ACTION_TEXT)})
                attribute = ACTION_TEXT
        return message, attribute

    def _extract_features(
        self,
        state: Dict[str, Union[str, Tuple[Union[float, str]]]],
        state_comes_from: Text,
        interpreter: NaturalLanguageInterpreter,
    ) -> List[Union[scipy.sparse.spmatrix, np.ndarray]]:

        message, attribute = self._construct_message(state, state_comes_from)

        parsed_message = interpreter.synchronous_parse_message(message, attribute)
        sparse_features = parsed_message.get_sparse_features(attribute)
        dense_features = parsed_message.get_dense_features(attribute)

        self._record_shape(attribute, sparse_features, dense_features)

        # output_features = [sparse_features_for_text, dense_features_for_text, sparse_features_for_name, 1 for text OR -1 for name]
        if attribute.endswith(TEXT):
            output_features = [sparse_features[1], dense_features[1], None, 1]
        else:
            output_features = [None, None, sparse_features[0].sum(0), -1]
        return output_features

    def _tokenizer_in_pipeline(self, interpreter: RasaNLUInterpreter) -> bool:
        from rasa.nlu.tokenizers.tokenizer import Tokenizer

        tokenizer_in_pipeline = any(
            [
                isinstance(component, Tokenizer)
                for component in interpreter.interpreter.pipeline
            ]
        )
        if tokenizer_in_pipeline:
            return tokenizer_in_pipeline
        else:
            # TODO: do these warnings make sense? or are they confusing and it is better to remove them?
            # logger.warning(
            #     "No tokenizer is included in the NLU pipeline. Features for intents and actions will be featurized on the fly."
            # )
            return tokenizer_in_pipeline

    def _count_featurizer_in_pipeline(self, interpreter: RasaNLUInterpreter) -> bool:
        from rasa.nlu.featurizers.sparse_featurizer.count_vectors_featurizer import (
            CountVectorsFeaturizer,
        )

        count_featurizer_in_pipeline = any(
            [
                isinstance(component, CountVectorsFeaturizer)
                for component in interpreter.interpreter.pipeline
            ]
        )
        if count_featurizer_in_pipeline:
            return count_featurizer_in_pipeline
        else:
            # logger.warning(
            #     "No count vectors featurizer is included in the NLU pipeline. Features for intents and actions will be featurized on the fly."
            # )
            return count_featurizer_in_pipeline

    def _interpreter_is_suitable_for_core_featurization(
        self, interpreter: NaturalLanguageInterpreter
    ) -> bool:
        if isinstance(interpreter, RasaNLUInterpreter):
            return self._tokenizer_in_pipeline(
                interpreter
            ) and self._count_featurizer_in_pipeline(interpreter)
        else:
            # logger.warning(
            #     "No trained NLU model was loaded. Features for intents and actions will be featurized on the fly."
            # )
            return False

    def process_state_without_trained_nlu(self, state: STATE):
        intent_features = np.zeros((1, len(self.intents)))
        action_name_features = np.zeros((1, len(self.action_names)))
        user = state.get(USER, {})
        intent = user.get(INTENT)
        if intent:
            intent_features[0, self.intents.index(intent)] += 1
        prev_action = state.get(PREVIOUS_ACTION, {})
        action_name = prev_action.get(ACTION_NAME)
        if action_name:
            action_name_features[0, self.action_names.index(action_name)] += 1
        user_features = [None, None, intent_features, -1]
        action_features = [None, None, action_name_features, -1]
        self.output_shapes[INTENT] = intent_features.shape[-1]
        self.output_shapes[ACTION_NAME] = action_name_features.shape[-1]
        return user_features + action_features

<<<<<<< HEAD
    def encode(self, state: STATE, interpreter: NaturalLanguageInterpreter):
=======
    def encode(
        self, state: STATE, interpreter: NaturalLanguageInterpreter
    ) -> np.ndarray:
>>>>>>> 9f3d341f
        slot_and_entity_features = self._get_slot_and_entity_features(state)
        if state == {}:
            return np.array(
                [None, None, None, 0, None, None, None, 0, slot_and_entity_features]
            )

        if not self._interpreter_is_suitable_for_core_featurization(interpreter):
            return np.array(
                self.process_state_without_trained_nlu(state)
                + [slot_and_entity_features]
            )

        state_extracted_features = {
            key: self._extract_features(state.get(key), key, interpreter)
            for key in [USER, PREVIOUS_ACTION]
            if state.get(key)
        }

        if USER not in state_extracted_features.keys():
            state_extracted_features[USER] = [None, None, None, 0]

        # unify features into a list
        return np.array(
            state_extracted_features[USER]
            + state_extracted_features[PREVIOUS_ACTION]
            + [slot_and_entity_features]
        )

    def _is_action_text(
        self, action: Text, interpreter: NaturalLanguageInterpreter
    ) -> Tuple[bool, Any, Any]:
        """
        Checking whether a given action name from the domain is text or action_name
        """

        # check that there is a featurizer trained for the action name,
        # i.e., that we have encountered action_names in the dataset
        if ACTION_NAME in self.output_shapes.keys():
            action_name_features = self._extract_features(
                {ACTION_NAME: action}, PREVIOUS_ACTION, interpreter
            )
            num_name_elements = np.count_nonzero(action_name_features[2])
        else:
            action_name_features = None
            num_name_elements = -1

        if (
            f"{ACTION_TEXT}_sparse" in self.output_shapes.keys()
            or f"{ACTION_TEXT}_dense" in self.output_shapes.keys()
        ):
            action_text_features = self._extract_features(
                {ACTION_TEXT: action}, PREVIOUS_ACTION, interpreter
            )
            if f"{ACTION_TEXT}_sparse" in self.output_shapes.keys():
                num_text_elements = action_text_features[0].nnz
            elif f"{ACTION_TEXT}_dense" in self.output_shapes.keys():
                num_text_elements = np.count_nonzero(action_text_features[1])
        else:
            action_text_features = None
            num_text_elements = -1

        return (
            num_text_elements > num_name_elements,
            action_name_features,
            action_text_features,
        )

    def create_encoded_all_actions(
        self, domain: Domain, interpreter: NaturalLanguageInterpreter
    ):

        label_data = []
        # if we're doing rasa trin core without trained NLU model
        if not self._interpreter_is_suitable_for_core_featurization(interpreter):
            label_features = np.expand_dims(np.eye(len(domain.action_names)), 1)
            label_data = [
                (j, [None, None, label_features[j]])
                for j, action in enumerate(domain.action_names)
            ]
            return label_data

        for j, action in enumerate(domain.action_names):
            (
                is_action_text,
                action_name_features,
                action_text_features,
            ) = self._is_action_text(action, interpreter)

            if is_action_text:
                action_features = action_text_features
                if self.output_shapes.get(f"{ACTION_NAME}"):
                    action_features[2] = (
                        np.ones((1, self.output_shapes.get(f"{ACTION_NAME}"))) * -1
                    )
            else:
                action_features = action_name_features
                if self.output_shapes.get(f"{ACTION_TEXT}_sparse"):
                    action_features[0] = scipy.sparse.coo_matrix(
                        (1, self.output_shapes.get(f"{ACTION_TEXT}_sparse"))
                    )
                if self.output_shapes.get(f"{ACTION_TEXT}_dense"):
                    action_features[1] = (
                        np.ones((1, self.output_shapes.get(f"{ACTION_TEXT}_dense")))
                        * -1
                    )
            label_data.append((j, action_features))

        return label_data


class TrackerFeaturizer:
    """Base class for actual tracker featurizers."""

    def __init__(
        self, state_featurizer: Optional[SingleStateFeaturizer] = None
    ) -> None:

        self.state_featurizer = state_featurizer

    @staticmethod
    def _unfreeze_states(states: deque) -> List[STATE]:
        return [
            {key: dict(value) for key, value in dict(state).items()} for state in states
        ]

    def _create_states(
        self, tracker: DialogueStateTracker, domain: Domain
    ) -> List[STATE]:
        """Create states: a list of dictionaries.

        If use_intent_probabilities is False (default behaviour),
        pick the most probable intent out of all provided ones and
        set its probability to 1.0, while all the others to 0.0.
        """

        states = tracker.past_states(domain)

        return self._unfreeze_states(states)

    def _pad_states(self, states: List[Any]) -> List[Any]:
        """Pads states."""

        return states

    def _featurize_states(
        self,
        trackers_as_states: List[List[STATE]],
        interpreter: NaturalLanguageInterpreter,
    ) -> Tuple[np.ndarray, List[int]]:
        """Create X."""

        features = []
        true_lengths = []

        for tracker_states in trackers_as_states:

            # len(trackers_as_states) = 1 means
            # it is called during prediction or we have
            # only one story, so no padding is needed

            story_features = [
                self.state_featurizer.encode(state, interpreter)
                for state in tracker_states
            ]
            dialogue_len = len(story_features)

            if not story_features == []:
                features.append(np.stack(story_features))
                true_lengths.append(dialogue_len)

        if isinstance(self.state_featurizer, E2ESingleStateFeaturizer):
            features = self.state_featurizer.fill_in_features(features)

        # noinspection PyPep8Naming
        X = np.array(features)

        return X, true_lengths

    def _featurize_labels(
        self, trackers_as_actions: List[List[Text]], domain: Domain
    ) -> np.ndarray:
        """Create y."""

        labels = []
        for tracker_actions in trackers_as_actions:

            if len(trackers_as_actions) > 1:
                tracker_actions = self._pad_states(tracker_actions)

            story_labels = [
                self.state_featurizer.action_as_index(action, domain)
                for action in tracker_actions
            ]

            labels.append(story_labels)

        y = np.array(labels)
        if y.ndim == 2 and isinstance(self, MaxHistoryTrackerFeaturizer):
            # if it is MaxHistoryFeaturizer, remove time axis
            y = y.squeeze(-1)

        return y

    def training_states_and_actions(
        self, trackers: List[DialogueStateTracker], domain: Domain
    ) -> Tuple[List[List[STATE]], List[List[Text]]]:
        """Transforms list of trackers to lists of states and actions."""

        raise NotImplementedError(
            "Featurizer must have the capacity to encode trackers to feature vectors"
        )

    def featurize_trackers(
        self,
        trackers: List[DialogueStateTracker],
        domain: Domain,
        interpreter: NaturalLanguageInterpreter,
    ) -> DialogueTrainingData:
        """Create training data."""

        if self.state_featurizer is None:
            raise ValueError(
                "Variable 'state_featurizer' is not set. Provide "
                "'SingleStateFeaturizer' class to featurize trackers."
            )

        self.state_featurizer.prepare_from_domain(domain)

        (trackers_as_states, trackers_as_actions) = self.training_states_and_actions(
            trackers, domain
        )

        # noinspection PyPep8Naming
        X, true_lengths = self._featurize_states(trackers_as_states, interpreter)
        y = self._featurize_labels(trackers_as_actions, domain)

        return DialogueTrainingData(X, y, true_lengths)

    def prediction_states(
        self, trackers: List[DialogueStateTracker], domain: Domain
    ) -> List[List[STATE]]:
        """Transforms list of trackers to lists of states for prediction."""

        raise NotImplementedError(
            "Featurizer must have the capacity to create feature vector"
        )

    # noinspection PyPep8Naming
    def create_X(
        self,
        trackers: List[DialogueStateTracker],
        domain: Domain,
        interpreter: NaturalLanguageInterpreter,
    ) -> np.ndarray:
        """Create X for prediction."""

        trackers_as_states = self.prediction_states(trackers, domain)
        X, _ = self._featurize_states(trackers_as_states, interpreter)
        return X

    def persist(self, path) -> None:
        featurizer_file = os.path.join(path, "featurizer.json")
        rasa.utils.io.create_directory_for_file(featurizer_file)

        # noinspection PyTypeChecker
        rasa.utils.io.write_text_file(str(jsonpickle.encode(self)), featurizer_file)

    @staticmethod
    def load(path) -> Optional["TrackerFeaturizer"]:
        """Loads the featurizer from file."""

        featurizer_file = os.path.join(path, "featurizer.json")
        if os.path.isfile(featurizer_file):
            return jsonpickle.decode(rasa.utils.io.read_file(featurizer_file))
        else:
            logger.error(
                "Couldn't load featurizer for policy. "
                "File '{}' doesn't exist.".format(featurizer_file)
            )
            return None


class FullDialogueTrackerFeaturizer(TrackerFeaturizer):
    """Creates full dialogue training data for time distributed architectures.

    Creates training data that uses each time output for prediction.
    Training data is padded up to the length of the longest dialogue with -1.
    """

    def __init__(self, state_featurizer: SingleStateFeaturizer) -> None:
        super().__init__(state_featurizer)
        self.max_len = None

    @staticmethod
    def _calculate_max_len(trackers_as_actions) -> Optional[int]:
        """Calculate the length of the longest dialogue."""

        if trackers_as_actions:
            return max([len(states) for states in trackers_as_actions])
        else:
            return None

    def _pad_states(self, states: List[Any]) -> List[Any]:
        """Pads states up to max_len."""

        if len(states) < self.max_len:
            states += [None] * (self.max_len - len(states))

        return states

    def training_states_and_actions(
        self, trackers: List[DialogueStateTracker], domain: Domain
    ) -> Tuple[List[List[STATE]], List[List[Text]]]:
        """Transforms list of trackers to lists of states and actions.

        Training data is padded up to the length of the longest dialogue with -1.
        """

        trackers_as_states = []
        trackers_as_actions = []

        logger.debug(
            "Creating states and action examples from "
            "collected trackers (by {}({}))..."
            "".format(type(self).__name__, type(self.state_featurizer).__name__)
        )
        pbar = tqdm(trackers, desc="Processed trackers", disable=is_logging_disabled())
        for tracker in pbar:
            states = self._create_states(tracker, domain)

            delete_first_state = False
            actions = []
            for event in tracker.applied_events():
                if isinstance(event, ActionExecuted):
                    if not event.unpredictable:
                        # only actions which can be
                        # predicted at a stories start
                        actions.append(event.action_name or event.e2e_text)
                    else:
                        # unpredictable actions can be
                        # only the first in the story
                        if delete_first_state:
                            raise Exception(
                                "Found two unpredictable "
                                "actions in one story."
                                "Check your story files."
                            )
                        else:
                            delete_first_state = True

            if delete_first_state:
                states = states[1:]

            trackers_as_states.append(states[:-1])
            trackers_as_actions.append(actions)

        self.max_len = self._calculate_max_len(trackers_as_actions)
        logger.debug(f"The longest dialogue has {self.max_len} actions.")

        return trackers_as_states, trackers_as_actions

    def prediction_states(
        self, trackers: List[DialogueStateTracker], domain: Domain
    ) -> List[List[STATE]]:
        """Transforms list of trackers to lists of states for prediction."""

        trackers_as_states = [
            self._create_states(tracker, domain) for tracker in trackers
        ]

        return trackers_as_states


class MaxHistoryTrackerFeaturizer(TrackerFeaturizer):
    """Slices the tracker history into max_history batches.

    Creates training data that uses last output for prediction.
    Training data is padded up to the max_history with -1.
    """

    def __init__(
        self,
        state_featurizer: Optional[SingleStateFeaturizer] = None,
        max_history: Optional[int] = None,
        remove_duplicates: bool = True,
    ) -> None:

        super().__init__(state_featurizer)
        self.max_history = max_history
        self.remove_duplicates = remove_duplicates

    @staticmethod
    def slice_state_history(
        states: List[STATE], slice_length: Optional[int]
    ) -> List[STATE]:
        """Slices states from the trackers history.
        If the slice is at the array borders, padding will be added to ensure
        the slice length.
        """
        slice_end = len(states)
        if slice_length is None:
            slice_start = 0
        else:
            slice_start = max(0, slice_end - slice_length)

        state_features = states[slice_start:]
        return state_features

    @staticmethod
    def _hash_example(
        states: List[STATE], action: Text, tracker: DialogueStateTracker
    ) -> int:
        """Hash states for efficient deduplication."""
        frozen_states = tuple(
            s if s is None else tracker.freeze_current_state(s) for s in states
        )
        frozen_actions = (action,)
        return hash((frozen_states, frozen_actions))

    def training_states_and_actions(
        self, trackers: List[DialogueStateTracker], domain: Domain
    ) -> Tuple[List[List[STATE]], List[List[Text]]]:
        """Transforms list of trackers to lists of states and actions.
        Training data is padded up to the max_history with -1.
        """

        trackers_as_states = []
        trackers_as_actions = []

        # from multiple states that create equal featurizations
        # we only need to keep one.
        hashed_examples = set()

        logger.debug(
            "Creating states and action examples from "
            "collected trackers (by {}({}))..."
            "".format(type(self).__name__, type(self.state_featurizer).__name__)
        )
        pbar = tqdm(trackers, desc="Processed trackers", disable=is_logging_disabled())
        for tracker in pbar:
            states = self._create_states(tracker, domain)

            idx = 0
            for event in tracker.applied_events():
                if isinstance(event, ActionExecuted):
                    if not event.unpredictable:
                        # only actions which can be
                        # predicted at a stories start
                        sliced_states = self.slice_state_history(
                            states[: idx + 1], self.max_history
                        )
                        if self.remove_duplicates:
                            hashed = self._hash_example(
                                sliced_states,
                                event.action_name or event.e2e_text,
                                tracker,
                            )

                            # only continue with tracker_states that created a
                            # hashed_featurization we haven't observed
                            if hashed not in hashed_examples:
                                hashed_examples.add(hashed)
                                trackers_as_states.append(sliced_states)
                                trackers_as_actions.append(
                                    [event.action_name or event.e2e_text]
                                )
                        else:
                            trackers_as_states.append(sliced_states)
                            trackers_as_actions.append(
                                [event.action_name or event.e2e_text]
                            )

                        pbar.set_postfix(
                            {"# actions": "{:d}".format(len(trackers_as_actions))}
                        )
                    idx += 1

        logger.debug("Created {} action examples.".format(len(trackers_as_actions)))

        return trackers_as_states, trackers_as_actions

    def prediction_states(
        self, trackers: List[DialogueStateTracker], domain: Domain
    ) -> List[List[STATE]]:
        """Transforms list of trackers to lists of states for prediction."""

        trackers_as_states = [
            self._create_states(tracker, domain) for tracker in trackers
        ]
        trackers_as_states = [
            self.slice_state_history(states, self.max_history)
            for states in trackers_as_states
        ]

        return trackers_as_states<|MERGE_RESOLUTION|>--- conflicted
+++ resolved
@@ -358,12 +358,16 @@
             for slot_name in self.slot_names
             if slot_name in current_slot_names
         ]
-        slot_values = np.hstack(slot_values)
+        if slot_values:
+            slot_values = np.hstack(slot_values)
+        else:
+            slot_values = np.empty(0)
         binary_features[: len(self.slot_states)] = slot_values
         # featurize forms
         form = state.get(FORM, {})
         form_values = np.zeros((len(self.form_states)))
-        form_values[self.form_states.index(form.get("name"))] += 1
+        if form:
+            form_values[self.form_states.index(form.get("name"))] += 1
         binary_features[
             len(self.slot_states) : len(self.slot_states + self.form_states)
         ] = form_values
@@ -517,13 +521,9 @@
         self.output_shapes[ACTION_NAME] = action_name_features.shape[-1]
         return user_features + action_features
 
-<<<<<<< HEAD
-    def encode(self, state: STATE, interpreter: NaturalLanguageInterpreter):
-=======
     def encode(
         self, state: STATE, interpreter: NaturalLanguageInterpreter
     ) -> np.ndarray:
->>>>>>> 9f3d341f
         slot_and_entity_features = self._get_slot_and_entity_features(state)
         if state == {}:
             return np.array(
