import copy
import logging
from pathlib import Path
from collections import defaultdict

import numpy as np

import rasa.shared.utils.io
import tensorflow as tf
import tensorflow_addons as tfa
from typing import Any, List, Optional, Text, Dict, Tuple, Union, TYPE_CHECKING

import rasa.utils.io as io_utils
from rasa.nlu.classifiers.diet_classifier import EntityTagSpec
from rasa.shared.core.domain import Domain
from rasa.core.featurizers.tracker_featurizers import (
    TrackerFeaturizer,
    FullDialogueTrackerFeaturizer,
    MaxHistoryTrackerFeaturizer,
)
from rasa.core.featurizers.single_state_featurizer import SingleStateFeaturizer
from rasa.shared.nlu.constants import (
    ACTION_TEXT,
    ACTION_NAME,
    INTENT,
    TEXT,
    ENTITIES,
    VALID_FEATURE_TYPES,
    FEATURE_TYPE_SENTENCE,
    ENTITY_ATTRIBUTE_TYPE,
    ENTITY_TAGS,
)
from rasa.shared.nlu.interpreter import NaturalLanguageInterpreter
from rasa.core.policies.policy import Policy, PolicyPrediction
from rasa.core.constants import DEFAULT_POLICY_PRIORITY, DIALOGUE
from rasa.shared.core.constants import ACTIVE_LOOP, SLOTS, ACTION_LISTEN_NAME
from rasa.shared.core.trackers import DialogueStateTracker
from rasa.shared.core.generator import TrackerWithCachedStates
from rasa.utils import train_utils
from rasa.utils.tensorflow.models import RasaModel, TransformerRasaModel
from rasa.utils.tensorflow.model_data import (
    RasaModelData,
    FeatureSignature,
    FeatureArray,
)
from rasa.utils.tensorflow.model_data_utils import convert_to_data_format
from rasa.utils.tensorflow.constants import (
    LABEL,
    IDS,
    TRANSFORMER_SIZE,
    NUM_TRANSFORMER_LAYERS,
    NUM_HEADS,
    BATCH_SIZES,
    BATCH_STRATEGY,
    EPOCHS,
    RANDOM_SEED,
    RANKING_LENGTH,
    LOSS_TYPE,
    SIMILARITY_TYPE,
    NUM_NEG,
    EVAL_NUM_EXAMPLES,
    EVAL_NUM_EPOCHS,
    NEGATIVE_MARGIN_SCALE,
    REGULARIZATION_CONSTANT,
    SCALE_LOSS,
    USE_MAX_NEG_SIM,
    MAX_NEG_SIM,
    MAX_POS_SIM,
    EMBEDDING_DIMENSION,
    DROP_RATE_DIALOGUE,
    DROP_RATE_LABEL,
    DROP_RATE,
    DROP_RATE_ATTENTION,
    WEIGHT_SPARSITY,
    KEY_RELATIVE_ATTENTION,
    VALUE_RELATIVE_ATTENTION,
    MAX_RELATIVE_POSITION,
    SOFTMAX,
    AUTO,
    BALANCED,
    TENSORBOARD_LOG_DIR,
    TENSORBOARD_LOG_LEVEL,
    CHECKPOINT_MODEL,
    ENCODING_DIMENSION,
    UNIDIRECTIONAL_ENCODER,
    SEQUENCE,
    SENTENCE,
    SEQUENCE_LENGTH,
    DENSE_DIMENSION,
    CONCAT_DIMENSION,
    E2E_CONFIDENCE_THRESHOLD,
    SPARSE_INPUT_DROPOUT,
    DENSE_INPUT_DROPOUT,
    MASKED_LM,
    MASK,
    HIDDEN_LAYERS_SIZES,
    FEATURIZERS,
    ENTITY_RECOGNITION,
)

if TYPE_CHECKING:
    from rasa.shared.nlu.training_data.features import Features


logger = logging.getLogger(__name__)

LABEL_KEY = LABEL
LABEL_SUB_KEY = IDS
LENGTH = "length"
<<<<<<< HEAD
POSSIBLE_FEATURE_TYPES = [SEQUENCE, SENTENCE]
FEATURES_TO_ENCODE = [INTENT, TEXT, ACTION_NAME, ACTION_TEXT]
LABEL_FEATURES_TO_ENCODE = [
    f"{LABEL}_{ACTION_NAME}",
    f"{LABEL}_{ACTION_TEXT}",
    f"{LABEL}_{INTENT}",
]
=======
INDICES = "indices"
>>>>>>> e870fe63
SENTENCE_FEATURES_TO_ENCODE = [INTENT, TEXT, ACTION_NAME, ACTION_TEXT]
SEQUENCE_FEATURES_TO_ENCODE = [TEXT, ACTION_TEXT, f"{LABEL}_{ACTION_TEXT}"]
STATE_LEVEL_FEATURES = [ENTITIES, SLOTS, ACTIVE_LOOP]

SAVE_MODEL_FILE_NAME = "ted_policy"


class TEDPolicy(Policy):
    """Transformer Embedding Dialogue (TED) Policy is described in
    https://arxiv.org/abs/1910.00486.
    This policy has a pre-defined architecture, which comprises the
    following steps:
        - concatenate user input (user intent and entities), previous system actions,
          slots and active forms for each time step into an input vector to
          pre-transformer embedding layer;
        - feed it to transformer;
        - apply a dense layer to the output of the transformer to get embeddings of a
          dialogue for each time step;
        - apply a dense layer to create embeddings for system actions for each time
          step;
        - calculate the similarity between the dialogue embedding and embedded system
          actions. This step is based on the StarSpace
          (https://arxiv.org/abs/1709.03856) idea.
    """

    # please make sure to update the docs when changing a default parameter
    defaults = {
        # ## Architecture of the used neural network
        # Hidden layer sizes for layers before the dialogue and label embedding layers.
        # The number of hidden layers is equal to the length of the corresponding
        # list.
        # Hidden layer sizes for layers before the embedding layers for user message
        # and labels.
        # The number of hidden layers is equal to the length of the corresponding
        # list.
        HIDDEN_LAYERS_SIZES: {TEXT: [], ACTION_TEXT: [], f"{LABEL}_{ACTION_TEXT}": []},
        DENSE_DIMENSION: {
            TEXT: 128,
            ACTION_TEXT: 128,
            f"{LABEL}_{ACTION_TEXT}": 128,
            INTENT: 20,
            ACTION_NAME: 20,
            f"{LABEL}_{ACTION_NAME}": 20,
            ENTITIES: 20,
            SLOTS: 20,
            ACTIVE_LOOP: 20,
        },
        CONCAT_DIMENSION: {TEXT: 128, ACTION_TEXT: 128, f"{LABEL}_{ACTION_TEXT}": 128},
        ENCODING_DIMENSION: 50,
        # Number of units in sequence transformer
        TRANSFORMER_SIZE: 128,
        # Number of sequence transformer layers
        NUM_TRANSFORMER_LAYERS: 1,
        # Number of units in dialogue transformer
        f"{DIALOGUE}_{TRANSFORMER_SIZE}": 128,
        # Number of dialogue transformer layers
        f"{DIALOGUE}_{NUM_TRANSFORMER_LAYERS}": 1,
        # Number of attention heads in transformer
        NUM_HEADS: 4,
        # If 'True' use key relative embeddings in attention
        KEY_RELATIVE_ATTENTION: False,
        # If 'True' use value relative embeddings in attention
        VALUE_RELATIVE_ATTENTION: False,
        # Max position for relative embeddings
        MAX_RELATIVE_POSITION: None,
        # Use a unidirectional or bidirectional encoder.
        UNIDIRECTIONAL_ENCODER: True,
        # ## Training parameters
        # Initial and final batch sizes:
        # Batch size will be linearly increased for each epoch.
        BATCH_SIZES: [64, 256],
        # Strategy used whenc creating batches.
        # Can be either 'sequence' or 'balanced'.
        BATCH_STRATEGY: BALANCED,
        # Number of epochs to train
        EPOCHS: 1,
        # Set random seed to any 'int' to get reproducible results
        RANDOM_SEED: None,
        # ## Parameters for embeddings
        # Dimension size of embedding vectors
        EMBEDDING_DIMENSION: 20,
        # The number of incorrect labels. The algorithm will minimize
        # their similarity to the user input during training.
        NUM_NEG: 20,
        # Type of similarity measure to use, either 'auto' or 'cosine' or 'inner'.
        SIMILARITY_TYPE: AUTO,
        # The type of the loss function, either 'softmax' or 'margin'.
        LOSS_TYPE: SOFTMAX,
        # Number of top actions to normalize scores for loss type 'softmax'.
        # Set to 0 to turn off normalization.
        RANKING_LENGTH: 10,
        # Indicates how similar the algorithm should try to make embedding vectors
        # for correct labels.
        # Should be 0.0 < ... < 1.0 for 'cosine' similarity type.
        MAX_POS_SIM: 0.8,
        # Maximum negative similarity for incorrect labels.
        # Should be -1.0 < ... < 1.0 for 'cosine' similarity type.
        MAX_NEG_SIM: -0.2,
        # If 'True' the algorithm only minimizes maximum similarity over
        # incorrect intent labels, used only if 'loss_type' is set to 'margin'.
        USE_MAX_NEG_SIM: True,
        # If 'True' scale loss inverse proportionally to the confidence
        # of the correct prediction
        SCALE_LOSS: True,
        # ## Regularization parameters
        # The scale of regularization
        REGULARIZATION_CONSTANT: 0.001,
        # The scale of how important is to minimize the maximum similarity
        # between embeddings of different labels,
        # used only if 'loss_type' is set to 'margin'.
        NEGATIVE_MARGIN_SCALE: 0.8,
        # Dropout rate for embedding layers of dialogue features.
        DROP_RATE_DIALOGUE: 0.1,
        # Dropout rate for embedding layers of utterance level features.
        DROP_RATE: 0.0,
        # Dropout rate for embedding layers of label, e.g. action, features.
        DROP_RATE_LABEL: 0.0,
        # Dropout rate for attention.
        DROP_RATE_ATTENTION: 0,
        # Sparsity of the weights in dense layers
        WEIGHT_SPARSITY: 0.8,
        # If 'True' apply dropout to sparse input tensors
        SPARSE_INPUT_DROPOUT: True,
        # If 'True' apply dropout to dense input tensors
        DENSE_INPUT_DROPOUT: True,
        # If 'True' random tokens of the input message will be masked and the model
        # should predict those tokens.
        MASKED_LM: False,
        # ## Evaluation parameters
        # How often calculate validation accuracy.
        # Small values may hurt performance, e.g. model accuracy.
        EVAL_NUM_EPOCHS: 20,
        # How many examples to use for hold out validation set
        # Large values may hurt performance, e.g. model accuracy.
        EVAL_NUM_EXAMPLES: 0,
        # If you want to use tensorboard to visualize training and validation metrics,
        # set this option to a valid output directory.
        TENSORBOARD_LOG_DIR: None,
        # Define when training metrics for tensorboard should be logged.
        # Either after every epoch or for every training step.
        # Valid values: 'epoch' and 'minibatch'
        TENSORBOARD_LOG_LEVEL: "epoch",
        # Perform model checkpointing
        CHECKPOINT_MODEL: False,
        # Only pick e2e prediction if the policy is confident enough
        E2E_CONFIDENCE_THRESHOLD: 0.5,
        # Specify what features to use as sequence and sentence features.
        # By default all features in the pipeline are used.
        FEATURIZERS: [],
        # If set to true, entities are predicted in user utterances.
        ENTITY_RECOGNITION: True,
    }

    @staticmethod
    def _standard_featurizer(max_history: Optional[int] = None) -> TrackerFeaturizer:
        return MaxHistoryTrackerFeaturizer(
            SingleStateFeaturizer(), max_history=max_history
        )

    def __init__(
        self,
        featurizer: Optional[TrackerFeaturizer] = None,
        priority: int = DEFAULT_POLICY_PRIORITY,
        max_history: Optional[int] = None,
        model: Optional[RasaModel] = None,
        fake_features: Optional[Dict[Text, List["Features"]]] = None,
        entity_tag_specs: Optional[List[EntityTagSpec]] = None,
        **kwargs: Any,
    ) -> None:
        """Declare instance variables with default values."""

        if not featurizer:
            featurizer = self._standard_featurizer(max_history)

        super().__init__(featurizer, priority)
        if isinstance(featurizer, FullDialogueTrackerFeaturizer):
            self.is_full_dialogue_featurizer_used = True
        else:
            self.is_full_dialogue_featurizer_used = False

        self._load_params(**kwargs)

        self.model = model

        self._entity_tag_specs = entity_tag_specs

        self.fake_features = fake_features or defaultdict(list)
        # TED is only e2e if only text is present in fake features, which represent
        # all possible input features for current version of this trained ted
        self.only_e2e = TEXT in self.fake_features and INTENT not in self.fake_features

        self._label_data: Optional[RasaModelData] = None
        self.data_example: Optional[Dict[Text, List[np.ndarray]]] = None

    def _load_params(self, **kwargs: Dict[Text, Any]) -> None:
        self.config = copy.deepcopy(self.defaults)
        self.config.update(kwargs)

        self.config = train_utils.check_deprecated_options(self.config)

        self.config = train_utils.update_similarity_type(self.config)
        self.config = train_utils.update_evaluation_parameters(self.config)

    def _create_entity_tag_specs(self) -> List[EntityTagSpec]:
        """Create entity tag specifications with their respective tag id mappings."""

        _tag_specs = []

        tag_id_index_mapping = self.featurizer.state_featurizer.get_entity_tag_ids()

        if tag_id_index_mapping:
            _tag_specs.append(
                EntityTagSpec(
                    tag_name=ENTITY_ATTRIBUTE_TYPE,
                    tags_to_ids=tag_id_index_mapping,
                    ids_to_tags={
                        value: key for key, value in tag_id_index_mapping.items()
                    },
                    num_tags=len(tag_id_index_mapping),
                )
            )

        return _tag_specs

    def _create_label_data(
        self, domain: Domain, interpreter: NaturalLanguageInterpreter
    ) -> Tuple[RasaModelData, List[Dict[Text, List["Features"]]]]:
        # encode all label_ids with policies' featurizer
        state_featurizer = self.featurizer.state_featurizer
        encoded_all_labels = state_featurizer.encode_all_actions(domain, interpreter)

        attribute_data, _ = convert_to_data_format(
            encoded_all_labels, featurizers=self.config[FEATURIZERS]
        )

        label_data = RasaModelData()
        label_data.add_data(attribute_data, key_prefix=f"{LABEL_KEY}_")
        label_data.add_lengths(
            f"{LABEL}_{ACTION_TEXT}",
            SEQUENCE_LENGTH,
            f"{LABEL}_{ACTION_TEXT}",
            SEQUENCE,
        )

        label_ids = np.arange(domain.num_actions)
        label_data.add_features(
            LABEL_KEY,
            LABEL_SUB_KEY,
            [FeatureArray(np.expand_dims(label_ids, -1), number_of_dimensions=2)],
        )

        return label_data, encoded_all_labels

    def _create_model_data(
        self,
        tracker_state_features: List[List[Dict[Text, List["Features"]]]],
        label_ids: Optional[np.ndarray] = None,
        entity_tags: Optional[List[List[Dict[Text, List["Features"]]]]] = None,
        encoded_all_labels: Optional[List[Dict[Text, List["Features"]]]] = None,
    ) -> RasaModelData:
        """Combine all model related data into RasaModelData.

        Args:
            tracker_state_features: a dictionary of attributes (INTENT, TEXT, ACTION_NAME, ACTION_TEXT,
                ENTITIES, SLOTS, ACTIVE_LOOP) to a list of features for all dialogue
                turns in all training trackers
            label_ids: the label ids (e.g. action ids) for every dialogue turn in all
                training trackers
            encoded_all_labels: a list of dictionaries containing attribute features for labels ids

        Returns:
            RasaModelData
        """
        model_data = RasaModelData(label_key=LABEL_KEY, label_sub_key=LABEL_SUB_KEY)

        # print("Inside create model data")

        # print("Label ids", label_ids)
        # print("Encoded_all_labels", encoded_all_labels)

        if label_ids is not None and encoded_all_labels is not None:
            label_ids = np.array(
                [np.expand_dims(seq_label_ids, -1) for seq_label_ids in label_ids]
            )
            model_data.add_features(
                LABEL_KEY,
                LABEL_SUB_KEY,
                [FeatureArray(label_ids, number_of_dimensions=3)],
            )

            attribute_data, self.fake_features = convert_to_data_format(
                tracker_state_features, featurizers=self.config[FEATURIZERS]
            )
            if self.config[ENTITY_RECOGNITION] and entity_tags is not None:
                # check that there are real entity tags
                if any([any(turn_tags) for turn_tags in entity_tags]):
                    entity_tags_data, _ = convert_to_data_format(entity_tags)
                    model_data.add_data(entity_tags_data)
                else:
                    # there are no "real" entity tags
                    logger.debug(
                        f"Entity recognition cannot be performed,"
                        f"set {ENTITY_RECOGNITION} to False"
                    )
                    self.config[ENTITY_RECOGNITION] = False

        else:
            # method is called during prediction
            attribute_data, _ = convert_to_data_format(
                tracker_state_features,
                self.fake_features,
                featurizers=self.config[FEATURIZERS],
            )

        model_data.add_data(attribute_data)
        model_data.add_lengths(TEXT, SEQUENCE_LENGTH, TEXT, SEQUENCE)
        model_data.add_lengths(ACTION_TEXT, SEQUENCE_LENGTH, ACTION_TEXT, SEQUENCE)

        # add the dialogue lengths
        attribute_present = next(iter(list(attribute_data.keys())))
        dialogue_lengths = np.array(
            [
                np.size(np.squeeze(f, -1))
                for f in model_data.data[attribute_present][MASK][0]
            ]
        )
        model_data.data[DIALOGUE][LENGTH] = [
            FeatureArray(dialogue_lengths, number_of_dimensions=1)
        ]

<<<<<<< HEAD
        # print("-------------")
=======
        # make sure all keys are in the same order during training and prediction
        model_data.sort()
>>>>>>> e870fe63

        return model_data

    def train(
        self,
        training_trackers: List[TrackerWithCachedStates],
        domain: Domain,
        interpreter: NaturalLanguageInterpreter,
        **kwargs: Any,
    ) -> None:
        """Train the policy on given training trackers."""

        if not training_trackers:
            logger.error(
                f"Can not train '{self.__class__.__name__}'. No data was provided. "
                f"Skipping training of the policy."
            )
            return

        # dealing with training data
        tracker_state_features, label_ids, entity_tags = self.featurize_for_training(
            training_trackers, domain, interpreter, **kwargs
        )

        self._label_data, encoded_all_labels = self._create_label_data(
            domain, interpreter
        )

        # print("Label data signature", self._label_data.get_signature())

        # extract actual training data to feed to model
        model_data = self._create_model_data(
            tracker_state_features, label_ids, entity_tags, encoded_all_labels
        )
        if model_data.is_empty():
            logger.error(
                f"Can not train '{self.__class__.__name__}'. No data was provided. "
                f"Skipping training of the policy."
            )
            return

        if self.config[ENTITY_RECOGNITION]:
            self._entity_tag_specs = self._create_entity_tag_specs()

        # keep one example for persisting and loading
        self.data_example = model_data.first_data_example()

        self.model = TED(
            model_data.get_signature(),
            self.config,
            isinstance(self.featurizer, MaxHistoryTrackerFeaturizer),
            self._label_data,
            self._entity_tag_specs,
        )

        self.model.fit(
            model_data,
            self.config[EPOCHS],
            self.config[BATCH_SIZES],
            self.config[EVAL_NUM_EXAMPLES],
            self.config[EVAL_NUM_EPOCHS],
            batch_strategy=self.config[BATCH_STRATEGY],
        )

    def _featurize_tracker_for_e2e(
        self,
        tracker: DialogueStateTracker,
        domain: Domain,
        interpreter: NaturalLanguageInterpreter,
    ) -> List[List[Dict[Text, List["Features"]]]]:
        # the first example in a batch either does not contain user input
        # or uses intent or text if e2e only
        tracker_state_features = self.featurizer.create_state_features(
            [tracker], domain, interpreter, use_text_for_last_user_input=self.only_e2e
        )
        # the second - text, but only after user utterance and if not only e2e
        if (
            tracker.latest_action_name == ACTION_LISTEN_NAME
            and TEXT in self.fake_features
            and not self.only_e2e
        ):
            tracker_state_features += self.featurizer.create_state_features(
                [tracker], domain, interpreter, use_text_for_last_user_input=True
            )
        return tracker_state_features

    def _pick_confidence(
        self, confidences: np.ndarray, similarities: np.ndarray
    ) -> Tuple[np.ndarray, bool]:
        # the confidences and similarities have shape (batch-size x number of actions)
        # batch-size can only be 1 or 2;
        # in the case batch-size==2, the first example contain user intent as features,
        # the second - user text as features
        if confidences.shape[0] > 2:
            raise ValueError(
                "We cannot pick prediction from batches of size more than 2."
            )
        # we use heuristic to pick correct prediction
        if confidences.shape[0] == 2:
            # we use similarities to pick appropriate input,
            # since it seems to be more accurate measure,
            # policy is trained to maximize the similarity not the confidence
            if (
                np.max(confidences[1]) > self.config[E2E_CONFIDENCE_THRESHOLD]
                # TODO maybe compare confidences is better
                and np.max(similarities[1]) > np.max(similarities[0])
            ):
                return confidences[1], True

            return confidences[0], False

        # by default the first example in a batch is the one to use for prediction
        return confidences[0], self.only_e2e

    def predict_action_probabilities(
        self,
        tracker: DialogueStateTracker,
        domain: Domain,
        interpreter: NaturalLanguageInterpreter,
        **kwargs: Any,
    ) -> PolicyPrediction:
        """Predicts the next action the bot should take.

        See the docstring of the parent class `Policy` for more information.
        """
        if self.model is None:
            return self._prediction(self._default_predictions(domain))

        # create model data from tracker
        tracker_state_features = self._featurize_tracker_for_e2e(
            tracker, domain, interpreter
        )
        model_data = self._create_model_data(tracker_state_features)

        output = self.model.predict(model_data)
        # take the last prediction in the sequence
        similarities = output["similarities"].numpy()[:, -1, :]
        confidences = output["action_scores"].numpy()[:, -1, :]
        # take correct prediction from batch
        confidence, is_e2e_prediction = self._pick_confidence(confidences, similarities)

        if self.config[LOSS_TYPE] == SOFTMAX and self.config[RANKING_LENGTH] > 0:
            confidence = train_utils.normalize(confidence, self.config[RANKING_LENGTH])

        return self._prediction(
            confidence.tolist(), is_end_to_end_prediction=is_e2e_prediction
        )

    def persist(self, path: Union[Text, Path]) -> None:
        """Persists the policy to a storage."""
        if self.model is None:
            logger.debug(
                "Method `persist(...)` was called without a trained model present. "
                "Nothing to persist then!"
            )
            return

        model_path = Path(path)
        tf_model_file = model_path / f"{SAVE_MODEL_FILE_NAME}.tf_model"

        rasa.shared.utils.io.create_directory_for_file(tf_model_file)

        self.featurizer.persist(path)

        if self.model.checkpoint_model:
            self.model.copy_best(str(tf_model_file))
        else:
            self.model.save(str(tf_model_file))

        io_utils.json_pickle(
            model_path / f"{SAVE_MODEL_FILE_NAME}.priority.pkl", self.priority
        )
        io_utils.pickle_dump(
            model_path / f"{SAVE_MODEL_FILE_NAME}.meta.pkl", self.config
        )
        io_utils.pickle_dump(
            model_path / f"{SAVE_MODEL_FILE_NAME}.data_example.pkl", self.data_example
        )
        io_utils.pickle_dump(
            model_path / f"{SAVE_MODEL_FILE_NAME}.fake_features.pkl",
            self.fake_features,
        )
        io_utils.pickle_dump(
            model_path / f"{SAVE_MODEL_FILE_NAME}.label_data.pkl",
            dict(self._label_data.data),
        )

        entity_tag_specs = (
            [tag_spec._asdict() for tag_spec in self._entity_tag_specs]
            if self._entity_tag_specs
            else []
        )
        rasa.shared.utils.io.dump_obj_as_json_to_file(
            model_path / f"{SAVE_MODEL_FILE_NAME}.entity_tag_specs.json",
            entity_tag_specs,
        )

    @classmethod
    def load(cls, path: Union[Text, Path]) -> "TEDPolicy":
        """Loads a policy from the storage.
        **Needs to load its featurizer**
        """
        model_path = Path(path)

        if not model_path.exists():
            raise Exception(
                f"Failed to load TED policy model. Path "
                f"'{model_path.absolute()}' doesn't exist."
            )

        tf_model_file = model_path / f"{SAVE_MODEL_FILE_NAME}.tf_model"

        featurizer = TrackerFeaturizer.load(path)

        if not (model_path / f"{SAVE_MODEL_FILE_NAME}.data_example.pkl").is_file():
            return cls(featurizer=featurizer)

        loaded_data = io_utils.pickle_load(
            model_path / f"{SAVE_MODEL_FILE_NAME}.data_example.pkl"
        )
        label_data = io_utils.pickle_load(
            model_path / f"{SAVE_MODEL_FILE_NAME}.label_data.pkl"
        )
        fake_features = io_utils.pickle_load(
            model_path / f"{SAVE_MODEL_FILE_NAME}.fake_features.pkl"
        )
        label_data = RasaModelData(data=label_data)
        meta = io_utils.pickle_load(model_path / f"{SAVE_MODEL_FILE_NAME}.meta.pkl")
        priority = io_utils.json_unpickle(
            model_path / f"{SAVE_MODEL_FILE_NAME}.priority.pkl"
        )
        entity_tag_specs = rasa.shared.utils.io.read_json_file(
            model_path / f"{SAVE_MODEL_FILE_NAME}.entity_tag_specs.json"
        )
        entity_tag_specs = [
            EntityTagSpec(
                tag_name=tag_spec["tag_name"],
                ids_to_tags={
                    int(key): value for key, value in tag_spec["ids_to_tags"].items()
                },
                tags_to_ids={
                    key: int(value) for key, value in tag_spec["tags_to_ids"].items()
                },
                num_tags=tag_spec["num_tags"],
            )
            for tag_spec in entity_tag_specs
        ]

        model_data_example = RasaModelData(
            label_key=LABEL_KEY, label_sub_key=LABEL_SUB_KEY, data=loaded_data
        )
        meta = train_utils.update_similarity_type(meta)

        model = TED.load(
            str(tf_model_file),
            model_data_example,
            data_signature=model_data_example.get_signature(),
            config=meta,
            # during prediction we don't care about previous dialogue turns,
            # so to save computation time, use only the last one
            use_only_last_dialogue_turns=True,
            label_data=label_data,
            entity_tag_specs=entity_tag_specs,
        )

        # build the graph for prediction
        predict_data_example = RasaModelData(
            label_key=LABEL_KEY,
            label_sub_key=LABEL_SUB_KEY,
            data={
                feature_name: features
                for feature_name, features in model_data_example.items()
                if feature_name
                # we need to remove label features for prediction if they are present
                in STATE_LEVEL_FEATURES + SENTENCE_FEATURES_TO_ENCODE + [DIALOGUE]
            },
        )
        model.build_for_predict(predict_data_example)

        return cls(
            featurizer=featurizer,
            priority=priority,
            model=model,
            fake_features=fake_features,
            entity_tag_specs=entity_tag_specs,
            **meta,
        )


class TED(TransformerRasaModel):
    def __init__(
        self,
        data_signature: Dict[Text, Dict[Text, List[FeatureSignature]]],
        config: Dict[Text, Any],
        use_only_last_dialogue_turns: bool,
        label_data: RasaModelData,
        entity_tag_specs: Optional[List[EntityTagSpec]],
    ) -> None:
        super().__init__("TED", config, data_signature, label_data)

        self.use_only_last_dialogue_turns = use_only_last_dialogue_turns

        self.predict_data_signature = {
            feature_name: features
            for feature_name, features in data_signature.items()
            if feature_name
            in STATE_LEVEL_FEATURES + SENTENCE_FEATURES_TO_ENCODE + [DIALOGUE]
        }

        self._entity_tag_specs = entity_tag_specs

        # optimizer
        self.optimizer = tf.keras.optimizers.Adam()

        # metrics
        self.action_loss = tf.keras.metrics.Mean(name="loss")
        self.action_acc = tf.keras.metrics.Mean(name="acc")
        self.entity_loss = tf.keras.metrics.Mean(name="e_loss")
        self.entity_f1 = tf.keras.metrics.Mean(name="e_f1")
        self.metrics_to_log += ["loss", "acc"]
        if self.config[ENTITY_RECOGNITION]:
            self.metrics_to_log += ["e_loss", "e_f1"]

        # needed for efficient prediction
        self.all_labels_embed: Optional[tf.Tensor] = None

        self._prepare_layers()

    def _check_data(self) -> None:
        if not any(key in [INTENT, TEXT] for key in self.data_signature.keys()):
            raise ValueError(
                f"No user features specified. "
                f"Cannot train '{self.__class__.__name__}' model."
            )

        if not any(
            key in [ACTION_NAME, ACTION_TEXT] for key in self.data_signature.keys()
        ):
            raise ValueError(
                f"No action features specified. "
                f"Cannot train '{self.__class__.__name__}' model."
            )
        if LABEL not in self.data_signature:
            raise ValueError(
                f"No label features specified. "
                f"Cannot train '{self.__class__.__name__}' model."
            )

    # ---CREATING LAYERS HELPERS---

    def _prepare_layers(self) -> None:
        for name in self.data_signature.keys():
            self._prepare_sparse_dense_layer_for(name, self.data_signature)
            if name in SEQUENCE_FEATURES_TO_ENCODE:
                self._prepare_sequence_layers(name)
            self._prepare_encoding_layers(name)

        for name in self.label_signature.keys():
            self._prepare_sparse_dense_layer_for(name, self.label_signature)
            if name in SEQUENCE_FEATURES_TO_ENCODE:
                self._prepare_sequence_layers(name)
            self._prepare_encoding_layers(name)

        self._prepare_transformer_layer(
            DIALOGUE,
            self.config[f"{DIALOGUE}_{NUM_TRANSFORMER_LAYERS}"],
            self.config[f"{DIALOGUE}_{TRANSFORMER_SIZE}"],
            self.config[DROP_RATE_DIALOGUE],
            self.config[DROP_RATE_ATTENTION],
        )

        self._prepare_embed_layers(DIALOGUE)
        self._prepare_embed_layers(LABEL)

        self._prepare_dot_product_loss(LABEL, self.config[SCALE_LOSS])

        if self.config[ENTITY_RECOGNITION]:
            self._prepare_entity_recognition_layers()

    def _prepare_sparse_dense_layer_for(
        self, name: Text, signature: Dict[Text, Dict[Text, List[FeatureSignature]]]
    ) -> None:
        """Prepare the sparse dense layer for the given attribute name. It is used to
        combine the sparse and dense features of the attribute at the beginning of
        the model.

        Args:
            name: the attribute name
            signature: data signature
        """
        for feature_type in VALID_FEATURE_TYPES:
            if name not in signature or feature_type not in signature[name]:
                # features for feature type are not present
                continue

            self._prepare_sparse_dense_dropout_layers(
                f"{name}_{feature_type}", self.config[DROP_RATE]
            )

            # use the same configurable dense dimension for all sparse features
            self._prepare_sparse_dense_layers(
                signature[name][feature_type],
                f"{name}_{feature_type}",
                self.config[DENSE_DIMENSION][name],
            )

    def _prepare_encoding_layers(self, name: Text) -> None:
        """Create ffnn layer for given attribute name. The layer is used just before
        all dialogue features are combined.

        Args:
            name: attribute name
        """
        # create encoding layers only for the features which should be encoded;
        if name not in SENTENCE_FEATURES_TO_ENCODE + LABEL_FEATURES_TO_ENCODE:
            return
        # check that there are SENTENCE features for the attribute name in data
        if (
            name in SENTENCE_FEATURES_TO_ENCODE
            and FEATURE_TYPE_SENTENCE not in self.data_signature[name]
        ):
            return
        #  same for label_data
        if (
            name in LABEL_FEATURES_TO_ENCODE
            and FEATURE_TYPE_SENTENCE not in self.label_signature[name]
        ):
            return

        self._prepare_ffnn_layer(
            f"{name}",
            [self.config[ENCODING_DIMENSION]],
            self.config[DROP_RATE_DIALOGUE],
            prefix="encoding_layer",
        )

    # ---GRAPH BUILDING HELPERS---

    @staticmethod
    def _compute_dialogue_indices(
        tf_batch_data: Dict[Text, Dict[Text, List[tf.Tensor]]]
    ) -> None:
        dialogue_lengths = tf.cast(tf_batch_data[DIALOGUE][LENGTH][0], dtype=tf.int32)
        # wrap in a list, because that's the structure of tf_batch_data
        tf_batch_data[DIALOGUE][INDICES] = [
            (
                tf.map_fn(
                    tf.range,
                    dialogue_lengths,
                    fn_output_signature=tf.RaggedTensorSpec(
                        shape=[None], dtype=tf.int32
                    ),
                )
            ).values
        ]

    def _create_all_labels_embed(self) -> Tuple[tf.Tensor, tf.Tensor]:
        all_label_ids = self.tf_label_data[LABEL_KEY][LABEL_SUB_KEY][0]
        # labels cannot have all features "fake"
        all_labels_encoded = {}
        for key in self.tf_label_data.keys():
            if key != LABEL_KEY:
                attribute_features, _, _ = self._encode_real_features_per_attribute(
                    self.tf_label_data, key
                )
                all_labels_encoded[key] = attribute_features

        if (
            all_labels_encoded.get(f"{LABEL_KEY}_{ACTION_TEXT}") is not None
            and all_labels_encoded.get(f"{LABEL_KEY}_{ACTION_NAME}") is not None
        ):
            x = all_labels_encoded.pop(
                f"{LABEL_KEY}_{ACTION_TEXT}"
            ) + all_labels_encoded.pop(f"{LABEL_KEY}_{ACTION_NAME}")
        elif all_labels_encoded.get(f"{LABEL_KEY}_{ACTION_TEXT}") is not None:
            x = all_labels_encoded.pop(f"{LABEL_KEY}_{ACTION_TEXT}")
        else:
            x = all_labels_encoded.pop(f"{LABEL_KEY}_{ACTION_NAME}")

        # additional sequence axis is artifact of our RasaModelData creation
        # TODO check whether this should be solved in data creation
        x = tf.squeeze(x, axis=1)

        all_labels_embed = self._tf_layers[f"embed.{LABEL}"](x)

        return all_label_ids, all_labels_embed

    def _embed_dialogue(
        self,
        dialogue_in: tf.Tensor,
        tf_batch_data: Dict[Text, Dict[Text, List[tf.Tensor]]],
    ) -> Tuple[tf.Tensor, tf.Tensor, tf.Tensor]:
        """Create dialogue level embedding and mask."""
        dialogue_lengths = tf.cast(tf_batch_data[DIALOGUE][LENGTH][0], tf.int32)
        mask = self._compute_mask(dialogue_lengths)

        dialogue_transformed = self._tf_layers[f"transformer.{DIALOGUE}"](
            dialogue_in, 1 - mask, self._training
        )
        dialogue_transformed = tfa.activations.gelu(dialogue_transformed)

        if self.use_only_last_dialogue_turns:
            # pick last vector if max history featurizer is used
            dialogue_transformed = tf.expand_dims(
                self._last_token(dialogue_transformed, dialogue_lengths), 1
            )
            mask = tf.expand_dims(self._last_token(mask, dialogue_lengths), 1)

        dialogue_embed = self._tf_layers[f"embed.{DIALOGUE}"](dialogue_transformed)

        return dialogue_embed, mask, dialogue_transformed

    def _encode_features_per_attribute(
        self, tf_batch_data: Dict[Text, Dict[Text, List[tf.Tensor]]], attribute: Text
    ) -> Tuple[tf.Tensor, tf.Tensor, tf.Tensor]:
        # The input is a representation of 4d tensor of
        # shape (batch-size x dialogue-len x sequence-len x units) in 3d of shape
        # (sum of dialogue history length for all tensors in the batch x
        # max sequence length x number of features).

        # However, some dialogue turns contain non existent state features,
        # e.g. `intent` and `text` features are mutually exclusive,
        # as well as `action_name` and `action_text` are mutually exclusive,
        # or some dialogue turns don't contain any `slots`.
        # In order to create 4d full tensors, we created "fake" zero features for
        # these non existent state features. And filtered them during batch generation.
        # Therefore the first dimensions for different attributes are different.
        # It could happen that some batches don't contain "real" features at all,
        # e.g. large number of stories don't contain any `slots`.
        # Therefore actual input tensors will be empty.
        # Since we need actual numbers to create dialogue turn features, we create
        # zero tensors in `_encode_fake_features_per_attribute` for these attributes.
        # print("encoding for", attribute)
        # print(tf_batch_data[attribute][SENTENCE])
        return tf.cond(
            tf.shape(tf_batch_data[attribute][SENTENCE][0])[0] > 0,
            lambda: self._encode_real_features_per_attribute(tf_batch_data, attribute),
            lambda: self._encode_fake_features_per_attribute(tf_batch_data, attribute),
        )

    def _get_dense_units(
        self, attribute_features_list: List[tf.Tensor], attribute: Text
    ) -> int:
        # TODO this should be done in corresponding layers once in init
        units = 0
        for f in attribute_features_list:
            if isinstance(f, tf.SparseTensor):
                units += self.config[DENSE_DIMENSION][attribute]
            else:
                units += f.shape[-1]
        return units

    def _get_concat_units(
        self, tf_batch_data: Dict[Text, Dict[Text, List[tf.Tensor]]], attribute: Text
    ) -> int:
        # TODO this should be done in corresponding layers once in init
        # calculate concat sequence sentence dim
        sentence_units = self._get_dense_units(
            tf_batch_data[attribute][SENTENCE], attribute
        )
        sequence_units = self._get_dense_units(
            tf_batch_data[attribute][SEQUENCE], attribute
        )

        if sequence_units and not sentence_units:
            return sequence_units

        if sentence_units and not sequence_units:
            return sentence_units

        if sentence_units != sequence_units:
            return self.config[CONCAT_DIMENSION][TEXT]

        return sentence_units

    def _encode_fake_features_per_attribute(
        self, tf_batch_data: Dict[Text, Dict[Text, List[tf.Tensor]]], attribute: Text
    ) -> Tuple[tf.Tensor, tf.Tensor, tf.Tensor]:
        # we need to create real zero tensors with appropriate batch and dialogue dim
        # because they are passed to dialogue transformer
        attribute_mask = tf_batch_data[attribute][MASK][0]

        batch_dim = tf.shape(attribute_mask)[0]
        dialogue_dim = tf.shape(attribute_mask)[1]
        if attribute in set(SENTENCE_FEATURES_TO_ENCODE + LABEL_FEATURES_TO_ENCODE):
            units = self.config[ENCODING_DIMENSION]
        else:
            units = self._get_dense_units(tf_batch_data[attribute][SENTENCE], attribute)

        attribute_features = tf.zeros(
            (batch_dim, dialogue_dim, units), dtype=tf.float32
        )
        if attribute == TEXT:
            # if the input features are fake, we don't process them further,
            # but we need to calculate correct last dim (units) so that tf could infer
            # the last shape of the tensors
            if self.config[f"{DIALOGUE}_{NUM_TRANSFORMER_LAYERS}"] > 0:
                text_transformer_units = self.config[f"{DIALOGUE}_{TRANSFORMER_SIZE}"]
            elif self.config[HIDDEN_LAYERS_SIZES][TEXT]:
                text_transformer_units = self.config[HIDDEN_LAYERS_SIZES][TEXT][-1]
            else:
                text_transformer_units = self._get_concat_units(
                    tf_batch_data, attribute
                )

            text_transformer_output = tf.zeros(
                (0, 0, text_transformer_units), dtype=tf.float32
            )
            text_sequence_lengths = tf.zeros((0, 1), dtype=tf.int32)
        else:
            # simulate None with empty tensor of zeros
            text_transformer_output = tf.zeros((0,))
            text_sequence_lengths = tf.zeros((0,))

        return attribute_features, text_transformer_output, text_sequence_lengths

    @staticmethod
    def _create_last_dialogue_turns_mask(
        tf_batch_data: Dict[Text, Dict[Text, List[tf.Tensor]]], attribute: Text
    ) -> tf.Tensor:
        # Since use_only_last_dialogue_turns is True,
        # we need to find the locations of last dialogue turns in
        # (combined batch dimension and dialogue length,) dimension,
        # so that we can use `_sequence_lengths` as a boolean  mask to pick
        # which ones are "real" textual input in these last dialogue turns.

        # In order to do that we can use given `dialogue_lengths`.
        # For example:
        # If we have `dialogue_lengths = [2, 1, 3]`, than
        # `dialogue_indices = [0, 1, 0, 0, 1, 2]` here we can spot that `0`
        # always indicates the first dialogue turn,
        # which means that previous dialogue turn is the last dialogue turn.
        # Combining this with the fact that the last element in
        # `dialogue_indices` is always the last dialogue turn, we can add
        # a `0` to the end, getting
        # `_dialogue_indices = [0, 1, 0, 0, 1, 2, 0]`.
        # Then removing the first element
        # `_last_dialogue_turn_inverse_indicator = [1, 0, 0, 1, 2, 0]`
        # we see that `0` points to the last dialogue turn.
        # We convert all positive numbers to `True` and take
        # the inverse mask to get
        # `last_dialogue_mask = [0, 1, 1, 0, 0, 1],
        # which precisely corresponds to the fact that first dialogue is of
        # length 2, the second 1 and the third 3.
        last_dialogue_turn_mask = tf.math.logical_not(
            tf.cast(
                tf.concat(
                    [
                        tf_batch_data[DIALOGUE][INDICES][0],
                        tf.zeros((1,), dtype=tf.int32),
                    ],
                    axis=0,
                )[1:],
                dtype=tf.bool,
            )
        )
        # get only the indices of real inputs
        return tf.boolean_mask(
            last_dialogue_turn_mask,
            tf.reshape(tf_batch_data[attribute][SEQUENCE_LENGTH][0], (-1,)),
        )

    def _encode_real_features_per_attribute(
        self, tf_batch_data: Dict[Text, Dict[Text, List[tf.Tensor]]], attribute: Text
    ) -> Tuple[tf.Tensor, tf.Tensor, tf.Tensor]:
        """Encodes features for a given attribute.

        Args:
            tf_batch_data: dictionary mapping every attribute to its features and masks
            attribute: the attribute we will encode features for
            (e.g., ACTION_NAME, INTENT)

        Returns:
            A tensor combining  all features for `attribute`
        """
        # simulate None with empty tensor of zeros
        text_transformer_output = tf.zeros((0,))
        text_sequence_lengths = tf.zeros((0,))

        if attribute in SEQUENCE_FEATURES_TO_ENCODE:
            # sequence_lengths contain `0` for "fake" features, while
            # tf_batch_data[attribute] contain only "real" features
            sequence_lengths = tf_batch_data[attribute][SEQUENCE_LENGTH][0]
            # extract only nonzero lengths and cast to int
            sequence_lengths = tf.cast(
                tf.boolean_mask(sequence_lengths, sequence_lengths), dtype=tf.int32
            )
            # boolean mask returns flat tensor
            sequence_lengths = tf.expand_dims(sequence_lengths, axis=-1)

            mask_sequence_text = tf.squeeze(
                self._compute_mask(sequence_lengths), axis=1
            )
            sequence_lengths += 1
            mask_text = tf.squeeze(self._compute_mask(sequence_lengths), axis=1)

            attribute_features, _, _, _ = self._create_sequence(
                tf_batch_data[attribute][SEQUENCE],
                tf_batch_data[attribute][SENTENCE],
                mask_sequence_text,
                mask_text,
                attribute,
                sparse_dropout=self.config[SPARSE_INPUT_DROPOUT],
                dense_dropout=self.config[DENSE_INPUT_DROPOUT],
                masked_lm_loss=self.config[MASKED_LM],
                sequence_ids=False,
            )

            if attribute == TEXT:
                text_transformer_output = attribute_features
                text_sequence_lengths = sequence_lengths

                if self.use_only_last_dialogue_turns:
                    # get the location of all last dialogue inputs
                    last_dialogue_turns_mask = self._create_last_dialogue_turns_mask(
                        tf_batch_data, attribute
                    )
                    # pick last vector if max history featurizer is used
                    text_transformer_output = tf.boolean_mask(
                        text_transformer_output, last_dialogue_turns_mask
                    )
                    text_sequence_lengths = tf.boolean_mask(
                        text_sequence_lengths, last_dialogue_turns_mask
                    )

            # resulting attribute features will have shape
            # combined batch dimension and dialogue length x 1 x units
            attribute_features = tf.expand_dims(
                self._last_token(
                    attribute_features, tf.squeeze(sequence_lengths, axis=-1)
                ),
                axis=1,
            )

        else:
            # resulting attribute features will have shape
            # combined batch dimension and dialogue length x 1 x units
            attribute_features = self._combine_sparse_dense_features(
                tf_batch_data[attribute][SENTENCE], f"{attribute}_{SENTENCE}"
            )

        if attribute in SENTENCE_FEATURES_TO_ENCODE + LABEL_FEATURES_TO_ENCODE:
            attribute_features = self._tf_layers[f"encoding_layer.{attribute}"](
                attribute_features
            )

        # attribute features have shape
        # (combined batch dimension and dialogue length x 1 x units)
        # convert them back to their original shape of
        # batch size x dialogue length x units
        attribute_features = self._convert_to_original_shape(
            attribute_features, tf_batch_data, attribute
        )

        return attribute_features, text_transformer_output, text_sequence_lengths

    @staticmethod
    def _convert_to_original_shape(
        attribute_features: tf.Tensor,
        tf_batch_data: Dict[Text, Dict[Text, List[tf.Tensor]]],
        attribute: Text,
    ) -> tf.Tensor:
        """Transform attribute features back to original shape.

        Given shape: (combined batch and dialogue dimension x 1 x units)
        Original shape: (batch x dialogue length x units)

        Args:
            attribute_features: the "real" features to convert
            attribute_mask:  the tensor containing the position of "real" features
                in the dialogue, shape is (batch-size x dialogue_len x 1)
            dialogue_lengths: the tensor containing the actual dialogue length,
                shape is (batch-size,)

        Returns:
            The converted attribute features
        """

        # in order to convert the attribute features with shape
        # (combined batch-size and dialogue length x 1 x units)
        # to a shape of (batch-size x dialogue length x units)
        # we use tf.scatter_nd. Therefore, we need the target shape and the indices
        # mapping the values of attribute features to the position in the resulting
        # tensor.

        # attribute_mask has shape batch x dialogue_len x 1
        attribute_mask = tf_batch_data[attribute][MASK][0]

        if attribute in SENTENCE_FEATURES_TO_ENCODE + STATE_LEVEL_FEATURES:
            dialogue_lengths = tf.cast(
                tf_batch_data[DIALOGUE][LENGTH][0], dtype=tf.int32
            )
            dialogue_indices = tf_batch_data[DIALOGUE][INDICES][0]
        else:
            # for labels, dialogue length is a fake dim and equal to 1
            dialogue_lengths = tf.ones((tf.shape(attribute_mask)[0],), dtype=tf.int32)
            dialogue_indices = tf.zeros((tf.shape(attribute_mask)[0],), dtype=tf.int32)

        batch_dim = tf.shape(attribute_mask)[0]
        dialogue_dim = tf.shape(attribute_mask)[1]
        units = attribute_features.shape[-1]

        # attribute_mask has shape (batch x dialogue_len x 1), remove last dimension
        attribute_mask = tf.cast(tf.squeeze(attribute_mask, axis=-1), dtype=tf.int32)
        # sum of attribute mask contains number of dialogue turns with "real" features
        non_fake_dialogue_lengths = tf.reduce_sum(attribute_mask, axis=-1)
        # create the batch indices
        batch_indices = tf.repeat(tf.range(batch_dim), non_fake_dialogue_lengths)
<<<<<<< HEAD
        dialogue_indices = (
            tf.map_fn(
                tf.range,
                dialogue_lengths,
                fn_output_signature=tf.RaggedTensorSpec(shape=[None], dtype=tf.int32),
            )
        ).values
=======
>>>>>>> e870fe63

        # attribute_mask has shape (batch x dialogue_len x 1), while
        # dialogue_indices has shape (combined_dialogue_len,)
        # in order to find positions of real input we need to flatten
        # attribute mask to (combined_dialogue_len,)
        dialogue_indices_mask = tf.boolean_mask(
            attribute_mask, tf.sequence_mask(dialogue_lengths, dtype=tf.int32)
        )
        # pick only those indices that contain "real" input
        dialogue_indices = tf.boolean_mask(dialogue_indices, dialogue_indices_mask)

        indices = tf.stack([batch_indices, dialogue_indices], axis=1)

        shape = tf.convert_to_tensor([batch_dim, dialogue_dim, units])
        attribute_features = tf.squeeze(attribute_features, axis=1)

        return tf.scatter_nd(indices, attribute_features, shape)

    def _process_batch_data(
        self, tf_batch_data: Dict[Text, Dict[Text, List[tf.Tensor]]]
    ) -> Tuple[tf.Tensor, Optional[tf.Tensor], Optional[tf.Tensor]]:
        """Encodes batch data.

        Combines intent and text and action name and action text if both are present.

        Args:
            tf_batch_data: dictionary mapping every attribute to its features and masks

        Returns:
             Tensor: encoding of all features in the batch, combined;
        """
        # encode each attribute present in tf_batch_data
        text_transformer_output = None
        text_sequence_lengths = None
        batch_encoded = {}
        for attribute in tf_batch_data.keys():
            if attribute in SENTENCE_FEATURES_TO_ENCODE + STATE_LEVEL_FEATURES:
                (
                    attribute_features,
                    _text_transformer_output,
                    _text_sequence_lengths,
                ) = self._encode_features_per_attribute(tf_batch_data, attribute)

                batch_encoded[attribute] = attribute_features
                if attribute == TEXT:
                    text_transformer_output = _text_transformer_output
                    text_sequence_lengths = _text_sequence_lengths

        # if both action text and action name are present, combine them; otherwise,
        # return the one which is present

        if (
            batch_encoded.get(ACTION_TEXT) is not None
            and batch_encoded.get(ACTION_NAME) is not None
        ):
            batch_action = batch_encoded.pop(ACTION_TEXT) + batch_encoded.pop(
                ACTION_NAME
            )
        elif batch_encoded.get(ACTION_TEXT) is not None:
            batch_action = batch_encoded.pop(ACTION_TEXT)
        else:
            batch_action = batch_encoded.pop(ACTION_NAME)
        # same for user input
        if (
            batch_encoded.get(INTENT) is not None
            and batch_encoded.get(TEXT) is not None
        ):
            batch_user = batch_encoded.pop(INTENT) + batch_encoded.pop(TEXT)
        elif batch_encoded.get(TEXT) is not None:
            batch_user = batch_encoded.pop(TEXT)
        else:
            batch_user = batch_encoded.pop(INTENT)

        batch_features = [batch_user, batch_action]
        # once we have user input and previous action,
        # add all other attributes (SLOTS, ACTIVE_LOOP, etc.) to batch_features;
        for key in batch_encoded.keys():
            batch_features.append(batch_encoded.get(key))

        batch_features = tf.concat(batch_features, axis=-1)

        return batch_features, text_transformer_output, text_sequence_lengths

    def _reshape_for_entities(
        self,
        tf_batch_data: Dict[Text, Dict[Text, List[tf.Tensor]]],
        dialogue_transformer_output: tf.Tensor,
        text_transformer_output: tf.Tensor,
        text_sequence_lengths: tf.Tensor,
    ) -> Tuple[tf.Tensor, tf.Tensor, tf.Tensor]:
        # To calculate the loss for entities we need the output of the text
        # sequence transformer (shape: real entity dim x
        # sequence length x units), the output of the dialogue transformer
        # (shape: batch size x dialogue length x units) and the tag ids for the
        # entities (shape: real entity dim x sequence length - 1 x units)
        # The real entity dimension for the text sequence transformer
        # and the tag ids matches.
        # In order to process the tensors, they need to have the same shape.
        # Convert the output of the dialogue transformer to shape
        # (real entity dim x 1 x units).
        # Note: The CRF layer cannot handle 4D tensors. E.g. we cannot use the shape
        # batch size x dialogue length x sequence length x units

        # convert the output of the dialogue transformer
        # to shape (real entity dim x 1 x units)
        attribute_mask = tf_batch_data[TEXT][MASK][0]
        dialogue_lengths = tf.cast(tf_batch_data[DIALOGUE][LENGTH][0], tf.int32)

        if self.use_only_last_dialogue_turns:
            # pick last vector if max history featurizer is used
            attribute_mask = tf.expand_dims(
                self._last_token(attribute_mask, dialogue_lengths), axis=1
            )
        dialogue_transformer_output = tf.boolean_mask(
            dialogue_transformer_output, tf.squeeze(attribute_mask, axis=-1)
        )

        # boolean mask removed axis=1, add it back
        dialogue_transformer_output = tf.expand_dims(
            dialogue_transformer_output, axis=1
        )

        # broadcast the dialogue transformer output sequence-length-times to get the
        # same shape as the text sequence transformer output
        dialogue_transformer_output = tf.broadcast_to(
            dialogue_transformer_output, tf.shape(text_transformer_output)
        )

        # concat the output of the dialogue transformer to the output of the text
        # sequence transformer (adding context)
        # resulting shape
        # (real entity dim x sequence length x 2 units)
        text_transformed = tf.concat(
            [text_transformer_output, dialogue_transformer_output], axis=-1
        )

        text_mask = tf.squeeze(self._compute_mask(text_sequence_lengths), axis=1)
        # add zeros to match the shape of text_transformed, because
        # max sequence length might differ, since it is calculated dynamically
        # based on a subset of sequence lengths
        sequence_diff = tf.shape(text_transformed)[1] - tf.shape(text_mask)[1]
        text_mask = tf.pad(text_mask, [[0, 0], [0, sequence_diff], [0, 0]])

        # remove additional dims and sentence features
        text_sequence_lengths = tf.reshape(text_sequence_lengths, (-1,)) - 1

        return text_transformed, text_mask, text_sequence_lengths

    # ---TRAINING---

    def _batch_loss_entities(
        self,
        tf_batch_data: Dict[Text, Dict[Text, List[tf.Tensor]]],
        dialogue_transformer_output: tf.Tensor,
        text_transformer_output: tf.Tensor,
        text_sequence_lengths: tf.Tensor,
    ) -> tf.Tensor:
        # It could happen that some batches don't contain "real" features for `text`,
        # e.g. large number of stories are intent only.
        # Therefore actual `text_transformer_output` will be empty.
        # We cannot create a loss with empty tensors.
        # Since we need actual numbers to create a full loss, we output
        # zero in this case.
        return tf.cond(
            tf.shape(text_transformer_output)[0] > 0,
            lambda: self._real_batch_loss_entities(
                tf_batch_data,
                dialogue_transformer_output,
                text_transformer_output,
                text_sequence_lengths,
            ),
            lambda: tf.constant(0.0),
        )

    def _real_batch_loss_entities(
        self,
        tf_batch_data: Dict[Text, Dict[Text, List[tf.Tensor]]],
        dialogue_transformer_output: tf.Tensor,
        text_transformer_output: tf.Tensor,
        text_sequence_lengths: tf.Tensor,
    ) -> tf.Tensor:

        text_transformed, text_mask, text_sequence_lengths = self._reshape_for_entities(
            tf_batch_data,
            dialogue_transformer_output,
            text_transformer_output,
            text_sequence_lengths,
        )

        tag_ids = tf_batch_data[ENTITY_TAGS][IDS][0]
        # add a zero (no entity) for the sentence features to match the shape of inputs
        sequence_diff = tf.shape(text_transformed)[1] - tf.shape(tag_ids)[1]
        tag_ids = tf.pad(tag_ids, [[0, 0], [0, sequence_diff], [0, 0]])

        loss, f1, _ = self._calculate_entity_loss(
            text_transformed,
            tag_ids,
            text_mask,
            text_sequence_lengths,
            ENTITY_ATTRIBUTE_TYPE,
        )

        self.entity_loss.update_state(loss)
        self.entity_f1.update_state(f1)

        return loss

    @staticmethod
    def _get_labels_embed(
        label_ids: tf.Tensor, all_labels_embed: tf.Tensor
    ) -> tf.Tensor:
        # instead of processing labels again, gather embeddings from
        # all_labels_embed using label ids

        indices = tf.cast(label_ids[:, :, 0], tf.int32)
        labels_embed = tf.gather(all_labels_embed, indices)

        return labels_embed

    def batch_loss(
        self, batch_in: Union[Tuple[tf.Tensor], Tuple[np.ndarray]]
    ) -> tf.Tensor:
        """Calculates the loss for the given batch.

        Args:
            batch_in: The batch.

        Returns:
            The loss of the given batch.
        """
        tf_batch_data = self.batch_to_model_data_format(batch_in, self.data_signature)
        self._compute_dialogue_indices(tf_batch_data)

        all_label_ids, all_labels_embed = self._create_all_labels_embed()

        label_ids = tf_batch_data[LABEL_KEY][LABEL_SUB_KEY][0]
        labels_embed = self._get_labels_embed(label_ids, all_labels_embed)

        (
            dialogue_in,
            text_transformer_output,
            text_sequence_lengths,
        ) = self._process_batch_data(tf_batch_data)
        (
            dialogue_embed,
            dialogue_mask,
            dialogue_transformer_output,
        ) = self._embed_dialogue(dialogue_in, tf_batch_data)
        dialogue_mask = tf.squeeze(dialogue_mask, axis=-1)

        losses = []

        loss, acc = self._tf_layers[f"loss.{LABEL}"](
            dialogue_embed,
            labels_embed,
            label_ids,
            all_labels_embed,
            all_label_ids,
            dialogue_mask,
        )
        losses.append(loss)

        if (
            self.config[ENTITY_RECOGNITION]
            and text_transformer_output is not None
            and text_sequence_lengths is not None
        ):
            losses.append(
                self._batch_loss_entities(
                    tf_batch_data,
                    dialogue_transformer_output,
                    text_transformer_output,
                    text_sequence_lengths,
                )
            )

        self.action_loss.update_state(loss)
        self.action_acc.update_state(acc)

        return tf.math.add_n(losses)

    # ---PREDICTION---

    def prepare_for_predict(self) -> None:
        _, self.all_labels_embed = self._create_all_labels_embed()

    def batch_predict(
        self, batch_in: Union[Tuple[tf.Tensor], Tuple[np.ndarray]]
    ) -> Dict[Text, tf.Tensor]:
        """Predicts the output of the given batch.

        Args:
            batch_in: The batch.

        Returns:
            The output to predict.
        """
        if self.all_labels_embed is None:
            raise ValueError(
                "The model was not prepared for prediction. "
                "Call `prepare_for_predict` first."
            )

        tf_batch_data = self.batch_to_model_data_format(
            batch_in, self.predict_data_signature
        )
        self._compute_dialogue_indices(tf_batch_data)

        (
            dialogue_in,
            text_transformer_output,
            text_sequence_lengths,
        ) = self._process_batch_data(tf_batch_data)
        (
            dialogue_embed,
            dialogue_mask,
            dialogue_transformer_output,
        ) = self._embed_dialogue(dialogue_in, tf_batch_data)
        dialogue_mask = tf.squeeze(dialogue_mask, axis=-1)

        sim_all = self._tf_layers[f"loss.{LABEL}"].sim(
            dialogue_embed[:, :, tf.newaxis, :],
            self.all_labels_embed[tf.newaxis, tf.newaxis, :, :],
            dialogue_mask,
        )

        scores = self._tf_layers[f"loss.{LABEL}"].confidence_from_sim(
            sim_all, self.config[SIMILARITY_TYPE]
        )
        predictions = {"action_scores": scores, "similarities": sim_all}

        if (
            self.config[ENTITY_RECOGNITION]
            and text_transformer_output is not None
            and text_sequence_lengths is not None
        ):
            pred_ids, confidences = self._batch_predict_entities(
                tf_batch_data,
                dialogue_transformer_output,
                text_transformer_output,
                text_sequence_lengths,
            )
            name = ENTITY_ATTRIBUTE_TYPE
            predictions[f"e_{name}_ids"] = pred_ids
            predictions[f"e_{name}_scores"] = confidences

        return predictions

    def _batch_predict_entities(
        self,
        tf_batch_data: Dict[Text, Dict[Text, List[tf.Tensor]]],
        dialogue_transformer_output: tf.Tensor,
        text_transformer_output: tf.Tensor,
        text_sequence_lengths: tf.Tensor,
    ) -> Tuple[tf.Tensor, tf.Tensor]:
        # It could happen that current prediction turn don't contain
        # "real" features for `text`,
        # Therefore actual `text_transformer_output` will be empty.
        # We cannot predict entities with empty tensors.
        # Since we need to output some tensors of the same shape, we output
        # zero tensors.
        return tf.cond(
            tf.shape(text_transformer_output)[0] > 0,
            lambda: self._real_batch_predict_entities(
                tf_batch_data,
                dialogue_transformer_output,
                text_transformer_output,
                text_sequence_lengths,
            ),
            lambda: (
                # the output is of shape (batch_size, max_seq_len)
                tf.zeros(tf.shape(text_transformer_output)[:2], dtype=tf.int32),
                tf.zeros(tf.shape(text_transformer_output)[:2], dtype=tf.float32),
            ),
        )

    def _real_batch_predict_entities(
        self,
        tf_batch_data: Dict[Text, Dict[Text, List[tf.Tensor]]],
        dialogue_transformer_output: tf.Tensor,
        text_transformer_output: tf.Tensor,
        text_sequence_lengths: tf.Tensor,
    ) -> Tuple[tf.Tensor, tf.Tensor]:

        text_transformed, _, text_sequence_lengths = self._reshape_for_entities(
            tf_batch_data,
            dialogue_transformer_output,
            text_transformer_output,
            text_sequence_lengths,
        )

        name = ENTITY_ATTRIBUTE_TYPE

        _logits = self._tf_layers[f"embed.{name}.logits"](text_transformed)

        return self._tf_layers[f"crf.{name}"](_logits, text_sequence_lengths)


# pytype: enable=key-error<|MERGE_RESOLUTION|>--- conflicted
+++ resolved
@@ -107,7 +107,6 @@
 LABEL_KEY = LABEL
 LABEL_SUB_KEY = IDS
 LENGTH = "length"
-<<<<<<< HEAD
 POSSIBLE_FEATURE_TYPES = [SEQUENCE, SENTENCE]
 FEATURES_TO_ENCODE = [INTENT, TEXT, ACTION_NAME, ACTION_TEXT]
 LABEL_FEATURES_TO_ENCODE = [
@@ -115,9 +114,7 @@
     f"{LABEL}_{ACTION_TEXT}",
     f"{LABEL}_{INTENT}",
 ]
-=======
 INDICES = "indices"
->>>>>>> e870fe63
 SENTENCE_FEATURES_TO_ENCODE = [INTENT, TEXT, ACTION_NAME, ACTION_TEXT]
 SEQUENCE_FEATURES_TO_ENCODE = [TEXT, ACTION_TEXT, f"{LABEL}_{ACTION_TEXT}"]
 STATE_LEVEL_FEATURES = [ENTITIES, SLOTS, ACTIVE_LOOP]
@@ -448,12 +445,8 @@
             FeatureArray(dialogue_lengths, number_of_dimensions=1)
         ]
 
-<<<<<<< HEAD
-        # print("-------------")
-=======
         # make sure all keys are in the same order during training and prediction
         model_data.sort()
->>>>>>> e870fe63
 
         return model_data
 
@@ -633,8 +626,7 @@
             model_path / f"{SAVE_MODEL_FILE_NAME}.data_example.pkl", self.data_example
         )
         io_utils.pickle_dump(
-            model_path / f"{SAVE_MODEL_FILE_NAME}.fake_features.pkl",
-            self.fake_features,
+            model_path / f"{SAVE_MODEL_FILE_NAME}.fake_features.pkl", self.fake_features
         )
         io_utils.pickle_dump(
             model_path / f"{SAVE_MODEL_FILE_NAME}.label_data.pkl",
@@ -750,7 +742,7 @@
         config: Dict[Text, Any],
         use_only_last_dialogue_turns: bool,
         label_data: RasaModelData,
-        entity_tag_specs: Optional[List[EntityTagSpec]],
+        entity_tag_specs: Optional[List[EntityTagSpec]] = None,
     ) -> None:
         super().__init__("TED", config, data_signature, label_data)
 
@@ -1262,16 +1254,6 @@
         non_fake_dialogue_lengths = tf.reduce_sum(attribute_mask, axis=-1)
         # create the batch indices
         batch_indices = tf.repeat(tf.range(batch_dim), non_fake_dialogue_lengths)
-<<<<<<< HEAD
-        dialogue_indices = (
-            tf.map_fn(
-                tf.range,
-                dialogue_lengths,
-                fn_output_signature=tf.RaggedTensorSpec(shape=[None], dtype=tf.int32),
-            )
-        ).values
-=======
->>>>>>> e870fe63
 
         # attribute_mask has shape (batch x dialogue_len x 1), while
         # dialogue_indices has shape (combined_dialogue_len,)
