import logging
import os
import warnings
import typing
from collections import defaultdict, namedtuple
from typing import Any, Dict, List, Optional, Text, Tuple

import rasa.shared.utils.io
from rasa.core.channels import UserMessage
from rasa.shared.core.training_data.story_writer.yaml_story_writer import (
    YAMLStoryWriter,
)
from rasa.shared.core.domain import Domain
from rasa.nlu.constants import ENTITY_ATTRIBUTE_TEXT
from rasa.shared.nlu.constants import (
    INTENT,
    ENTITIES,
    ENTITY_ATTRIBUTE_VALUE,
    ENTITY_ATTRIBUTE_START,
    ENTITY_ATTRIBUTE_END,
    EXTRACTOR,
    ENTITY_ATTRIBUTE_TYPE,
)
from rasa.constants import RESULTS_FILE, PERCENTAGE_KEY
from rasa.shared.core.events import ActionExecuted, UserUttered
from rasa.shared.core.trackers import DialogueStateTracker
from rasa.shared.nlu.training_data.formats.readerwriter import TrainingDataWriter
from rasa.shared.utils.io import DEFAULT_ENCODING

if typing.TYPE_CHECKING:
    from rasa.core.agent import Agent
    from rasa.core.processor import MessageProcessor


CONFUSION_MATRIX_STORIES_FILE = "story_confusion_matrix.png"
REPORT_STORIES_FILE = "story_report.json"
FAILED_STORIES_FILE = "failed_test_stories.yml"
SUCCESSFUL_STORIES_FILE = "successful_test_stories.yml"


logger = logging.getLogger(__name__)

StoryEvaluation = namedtuple(
    "StoryEvaluation",
    [
        "evaluation_store",
        "failed_stories",
        "successful_stories",
        "action_list",
        "in_training_data_fraction",
    ],
)


class EvaluationStore:
    """Class storing action, intent and entity predictions and targets."""

    def __init__(
        self,
        action_predictions: Optional[List[Text]] = None,
        action_targets: Optional[List[Text]] = None,
        intent_predictions: Optional[List[Text]] = None,
        intent_targets: Optional[List[Text]] = None,
        entity_predictions: Optional[List[Dict[Text, Any]]] = None,
        entity_targets: Optional[List[Dict[Text, Any]]] = None,
    ) -> None:
        self.action_predictions = action_predictions or []
        self.action_targets = action_targets or []
        self.intent_predictions = intent_predictions or []
        self.intent_targets = intent_targets or []
        self.entity_predictions = entity_predictions or []
        self.entity_targets = entity_targets or []

    def add_to_store(
        self,
        action_predictions: Optional[List[Text]] = None,
        action_targets: Optional[List[Text]] = None,
        intent_predictions: Optional[List[Text]] = None,
        intent_targets: Optional[List[Text]] = None,
        entity_predictions: Optional[List[Dict[Text, Any]]] = None,
        entity_targets: Optional[List[Dict[Text, Any]]] = None,
    ) -> None:
        """Add items or lists of items to the store"""

        self.action_predictions.extend(action_predictions or [])
        self.action_targets.extend(action_targets or [])
        self.intent_targets.extend(intent_targets or [])
        self.intent_predictions.extend(intent_predictions or [])
        self.entity_predictions.extend(entity_predictions or [])
        self.entity_targets.extend(entity_targets or [])

    def merge_store(self, other: "EvaluationStore") -> None:
        """Add the contents of other to self"""
        self.add_to_store(
            action_predictions=other.action_predictions,
            action_targets=other.action_targets,
            intent_predictions=other.intent_predictions,
            intent_targets=other.intent_targets,
            entity_predictions=other.entity_predictions,
            entity_targets=other.entity_targets,
        )

    def has_prediction_target_mismatch(self) -> bool:
        return (
            self.intent_predictions != self.intent_targets
            or self.entity_predictions != self.entity_targets
            or self.action_predictions != self.action_targets
        )

    @staticmethod
    def _compare_entities(
        entity_predictions: List[Dict[Text, Any]],
        entity_targets: List[Dict[Text, Any]],
        i_pred: int,
        i_target: int,
    ) -> int:
        """
        Compare the current predicted and target entities and decide which one
        comes first. If the predicted entity comes first it returns -1,
        while it returns 1 if the target entity comes first.
        If target and predicted are aligned it returns 0
        """
        pred = None
        target = None
        if i_pred < len(entity_predictions):
            pred = entity_predictions[i_pred]
        if i_target < len(entity_targets):
            target = entity_targets[i_target]
        if target and pred:
            # Check which entity has the lower "start" value
            if pred.get("start") < target.get("start"):
                return -1
            elif target.get("start") < pred.get("start"):
                return 1
            else:
                # Since both have the same "start" values,
                # check which one has the lower "end" value
                if pred.get("end") < target.get("end"):
                    return -1
                elif target.get("end") < pred.get("end"):
                    return 1
                else:
                    # The entities have the same "start" and "end" values
                    return 0
        return 1 if target else -1

    @staticmethod
    def _generate_entity_training_data(entity: Dict[Text, Any]) -> Text:
        return TrainingDataWriter.generate_entity(entity.get("text"), entity)

    def serialise(self) -> Tuple[List[Text], List[Text]]:
        """Turn targets and predictions to lists of equal size for sklearn."""
        texts = sorted(
            list(
                set(
                    [e.get("text") for e in self.entity_targets]
                    + [e.get("text") for e in self.entity_predictions]
                )
            )
        )

        aligned_entity_targets = []
        aligned_entity_predictions = []

        for text in texts:
            # sort the entities of this sentence to compare them directly
            entity_targets = sorted(
                filter(lambda x: x.get("text") == text, self.entity_targets),
                key=lambda x: x.get("start"),
            )
            entity_predictions = sorted(
                filter(lambda x: x.get("text") == text, self.entity_predictions),
                key=lambda x: x.get("start"),
            )

            i_pred, i_target = 0, 0

            while i_pred < len(entity_predictions) or i_target < len(entity_targets):
                cmp = self._compare_entities(
                    entity_predictions, entity_targets, i_pred, i_target
                )
                if cmp == -1:  # predicted comes first
                    aligned_entity_predictions.append(
                        self._generate_entity_training_data(entity_predictions[i_pred])
                    )
                    aligned_entity_targets.append("None")
                    i_pred += 1
                elif cmp == 1:  # target entity comes first
                    aligned_entity_targets.append(
                        self._generate_entity_training_data(entity_targets[i_target])
                    )
                    aligned_entity_predictions.append("None")
                    i_target += 1
                else:  # target and predicted entity are aligned
                    aligned_entity_predictions.append(
                        self._generate_entity_training_data(entity_predictions[i_pred])
                    )
                    aligned_entity_targets.append(
                        self._generate_entity_training_data(entity_targets[i_target])
                    )
                    i_pred += 1
                    i_target += 1

        targets = self.action_targets + self.intent_targets + aligned_entity_targets

        predictions = (
            self.action_predictions
            + self.intent_predictions
            + aligned_entity_predictions
        )
        return targets, predictions


class WronglyPredictedAction(ActionExecuted):
    """The model predicted the wrong action.

    Mostly used to mark wrong predictions and be able to
    dump them as stories."""

    type_name = "wrong_action"

    def __init__(
        self,
        action_name_target: Text,
        action_name_prediction: Text,
        policy: Optional[Text] = None,
        confidence: Optional[float] = None,
        timestamp: Optional[float] = None,
        metadata: Optional[Dict] = None,
    ) -> None:
        self.action_name_prediction = action_name_prediction
        super().__init__(action_name_target, policy, confidence, timestamp, metadata)

    def inline_comment(self) -> Text:
        """A comment attached to this event. Used during dumping."""
        return f"predicted: {self.action_name_prediction}"

    def as_story_string(self) -> Text:
        return f"{self.action_name}   <!-- {self.inline_comment()} -->"


class EndToEndUserUtterance(UserUttered):
    """End-to-end user utterance.

    Mostly used to print the full end-to-end user message in the
    `failed_test_stories.yml` output file."""

    def as_story_string(self, e2e: bool = True) -> Text:
        return super().as_story_string(e2e=True)


class WronglyClassifiedUserUtterance(UserUttered):
    """The NLU model predicted the wrong user utterance.

    Mostly used to mark wrong predictions and be able to
    dump them as stories."""

    type_name = "wrong_utterance"

    def __init__(self, event: UserUttered, eval_store: EvaluationStore) -> None:

        if not eval_store.intent_predictions:
            self.predicted_intent = None
        else:
            self.predicted_intent = eval_store.intent_predictions[0]
        self.predicted_entities = eval_store.entity_predictions

        intent = {"name": eval_store.intent_targets[0]}

        super().__init__(
            event.text,
            intent,
            eval_store.entity_targets,
            event.parse_data,
            event.timestamp,
            event.input_channel,
        )

    def inline_comment(self) -> Text:
        """A comment attached to this event. Used during dumping."""
        from rasa.shared.core.events import md_format_message

        predicted_message = md_format_message(
            self.text, self.predicted_intent, self.predicted_entities
        )
        return f"predicted: {self.predicted_intent}: {predicted_message}"

    def as_story_string(self, e2e: bool = True) -> Text:
        from rasa.shared.core.events import md_format_message

        correct_message = md_format_message(
            self.text, self.intent.get("name"), self.entities
        )
        return (
            f"{self.intent.get('name')}: {correct_message}   "
            f"<!-- {self.inline_comment()} -->"
        )


async def _generate_trackers(
    resource_name: Text,
    agent: "Agent",
    max_stories: Optional[int] = None,
    use_e2e: bool = False,
) -> List[Any]:
    from rasa.shared.core.generator import TrainingDataGenerator

    from rasa.core import training

    story_graph = await training.extract_story_graph(
        resource_name, agent.domain, use_e2e
    )
    g = TrainingDataGenerator(
        story_graph,
        agent.domain,
        use_story_concatenation=False,
        augmentation_factor=0,
        tracker_limit=max_stories,
    )
    return g.generate_story_trackers()


def _clean_entity_results(
    text: Text, entity_results: List[Dict[Text, Any]]
) -> List[Dict[Text, Any]]:
    """Extract only the token variables from an entity dict."""
    cleaned_entities = []

    for r in tuple(entity_results):
        cleaned_entity = {ENTITY_ATTRIBUTE_TEXT: text}
        for k in (
            ENTITY_ATTRIBUTE_START,
            ENTITY_ATTRIBUTE_END,
            ENTITY_ATTRIBUTE_TYPE,
            ENTITY_ATTRIBUTE_VALUE,
        ):
            if k in set(r):
                if k == ENTITY_ATTRIBUTE_VALUE and EXTRACTOR in set(r):
                    # convert values to strings for evaluation as
                    # target values are all of type string
                    r[k] = str(r[k])
                cleaned_entity[k] = r[k]
        cleaned_entities.append(cleaned_entity)

    return cleaned_entities


def _collect_user_uttered_predictions(
    event: UserUttered,
    predicted: Dict[Text, Any],
    partial_tracker: DialogueStateTracker,
    fail_on_prediction_errors: bool,
) -> EvaluationStore:
    user_uttered_eval_store = EvaluationStore()

    intent_gold = event.intent.get("name")
    predicted_intent = predicted.get(INTENT, {}).get("name")

    user_uttered_eval_store.add_to_store(
        intent_predictions=[predicted_intent], intent_targets=[intent_gold]
    )

    entity_gold = event.entities
    predicted_entities = predicted.get(ENTITIES)

    if entity_gold or predicted_entities:
        user_uttered_eval_store.add_to_store(
            entity_targets=_clean_entity_results(event.text, entity_gold),
            entity_predictions=_clean_entity_results(event.text, predicted_entities),
        )

    if user_uttered_eval_store.has_prediction_target_mismatch():
        partial_tracker.update(
            WronglyClassifiedUserUtterance(event, user_uttered_eval_store)
        )
        if fail_on_prediction_errors:
            raise ValueError(
                "NLU model predicted a wrong intent. Failed Story:"
                " \n\n{}".format(
                    YAMLStoryWriter().dumps(partial_tracker.as_story().story_steps)
                )
            )
    else:
        end_to_end_user_utterance = EndToEndUserUtterance(
            event.text, event.intent, event.entities
        )
        partial_tracker.update(end_to_end_user_utterance)

    return user_uttered_eval_store


<<<<<<< HEAD
def emulate_form_rejection(partial_tracker: DialogueStateTracker) -> None:
    from rasa.core.events import ActionExecutionRejected
=======
def _emulate_form_rejection(partial_tracker: DialogueStateTracker) -> None:
    from rasa.shared.core.events import ActionExecutionRejected
>>>>>>> 0c5cde9e

    rejected_action_name: Text = partial_tracker.active_loop_name
    partial_tracker.update(ActionExecutionRejected(rejected_action_name))


def _collect_action_executed_predictions(
    processor: "MessageProcessor",
    partial_tracker: DialogueStateTracker,
    event: ActionExecuted,
    fail_on_prediction_errors: bool,
    circuit_breaker_tripped: bool,
) -> Tuple[EvaluationStore, Optional[Text], Optional[float]]:
    from rasa.core.policies.form_policy import FormPolicy

    action_executed_eval_store = EvaluationStore()

    gold = event.action_name or event.action_text

    if circuit_breaker_tripped:
        predicted = "circuit breaker tripped"
        policy = None
        confidence = None
    else:
        action, policy, confidence = processor.predict_next_action(partial_tracker)
        predicted = action.name()

        if (
            policy
            and predicted != gold
            and _form_might_have_been_rejected(
                processor.domain, partial_tracker, predicted
            )
        ):
            # Wrong action was predicted,
            # but it might be Ok if form action is rejected.
            emulate_form_rejection(partial_tracker)
            # try again
            action, policy, confidence = processor.predict_next_action(partial_tracker)

            # Even if the prediction is also wrong, we don't have to undo the emulation
            # of the action rejection as we know that the user explicitly specified
            # that something else than the form was supposed to run.
            predicted = action.name()

    action_executed_eval_store.add_to_store(
        action_predictions=[predicted], action_targets=[gold]
    )

    if action_executed_eval_store.has_prediction_target_mismatch():
        partial_tracker.update(
            WronglyPredictedAction(
                gold, predicted, event.policy, event.confidence, event.timestamp
            )
        )
        if fail_on_prediction_errors:
            error_msg = (
                "Model predicted a wrong action. Failed Story: "
                "\n\n{}".format(
                    YAMLStoryWriter().dumps(partial_tracker.as_story().story_steps)
                )
            )
            if FormPolicy.__name__ in policy:
                error_msg += (
                    "FormAction is not run during "
                    "evaluation therefore it is impossible to know "
                    "if validation failed or this story is wrong. "
                    "If the story is correct, add it to the "
                    "training stories and retrain."
                )
            raise ValueError(error_msg)
    else:
        partial_tracker.update(event)

    return action_executed_eval_store, policy, confidence


def _form_might_have_been_rejected(
    domain: Domain, tracker: DialogueStateTracker, predicted_action_name: Text
) -> bool:
    return (
        tracker.active_loop_name == predicted_action_name
        and predicted_action_name in domain.form_names
    )


async def _predict_tracker_actions(
    tracker: DialogueStateTracker,
    agent: "Agent",
    fail_on_prediction_errors: bool = False,
    use_e2e: bool = False,
) -> Tuple[EvaluationStore, DialogueStateTracker, List[Dict[Text, Any]]]:

    processor = agent.create_processor()
    tracker_eval_store = EvaluationStore()

    events = list(tracker.events)

    partial_tracker = DialogueStateTracker.from_events(
        tracker.sender_id,
        events[:1],
        agent.domain.slots,
        sender_source=tracker.sender_source,
    )

    tracker_actions = []
    should_predict_another_action = True
    num_predicted_actions = 0

    for event in events[1:]:
        if isinstance(event, ActionExecuted):
            circuit_breaker_tripped = processor.is_action_limit_reached(
                num_predicted_actions, should_predict_another_action
            )
            (
                action_executed_result,
                policy,
                confidence,
            ) = _collect_action_executed_predictions(
                processor,
                partial_tracker,
                event,
                fail_on_prediction_errors,
                circuit_breaker_tripped,
            )
            tracker_eval_store.merge_store(action_executed_result)
            tracker_actions.append(
                {
                    "action": action_executed_result.action_targets[0],
                    "predicted": action_executed_result.action_predictions[0],
                    "policy": policy,
                    "confidence": confidence,
                }
            )
            should_predict_another_action = processor.should_predict_another_action(
                action_executed_result.action_predictions[0]
            )
            num_predicted_actions += 1

        elif use_e2e and isinstance(event, UserUttered):
            predicted = await processor.parse_message(UserMessage(event.text))
            user_uttered_result = _collect_user_uttered_predictions(
                event, predicted, partial_tracker, fail_on_prediction_errors
            )

            tracker_eval_store.merge_store(user_uttered_result)
        else:
            partial_tracker.update(event)
        if isinstance(event, UserUttered):
            num_predicted_actions = 0

    return tracker_eval_store, partial_tracker, tracker_actions


def _in_training_data_fraction(action_list: List[Dict[Text, Any]]) -> float:
    """Given a list of action items, returns the fraction of actions

    that were predicted using one of the Memoization policies."""
    from rasa.core.policies.ensemble import SimplePolicyEnsemble

    in_training_data = [
        a["action"]
        for a in action_list
        if a["policy"] and not SimplePolicyEnsemble.is_not_memo_policy(a["policy"])
    ]

    return len(in_training_data) / len(action_list) if action_list else 0


async def _collect_story_predictions(
    completed_trackers: List["DialogueStateTracker"],
    agent: "Agent",
    fail_on_prediction_errors: bool = False,
    use_e2e: bool = False,
) -> Tuple[StoryEvaluation, int]:
    """Test the stories from a file, running them through the stored model."""
    from rasa.test import get_evaluation_metrics
    from tqdm import tqdm

    story_eval_store = EvaluationStore()
    failed = []
    success = []
    correct_dialogues = []
    number_of_stories = len(completed_trackers)

    logger.info(f"Evaluating {number_of_stories} stories\nProgress:")

    action_list = []

    for tracker in tqdm(completed_trackers):
        (
            tracker_results,
            predicted_tracker,
            tracker_actions,
        ) = await _predict_tracker_actions(
            tracker, agent, fail_on_prediction_errors, use_e2e
        )

        story_eval_store.merge_store(tracker_results)

        action_list.extend(tracker_actions)

        if tracker_results.has_prediction_target_mismatch():
            # there is at least one wrong prediction
            failed.append(predicted_tracker)
            correct_dialogues.append(0)
        else:
            correct_dialogues.append(1)
            success.append(predicted_tracker)

    logger.info("Finished collecting predictions.")
    with warnings.catch_warnings():
        from sklearn.exceptions import UndefinedMetricWarning

        warnings.simplefilter("ignore", UndefinedMetricWarning)
        report, precision, f1, accuracy = get_evaluation_metrics(
            [1] * len(completed_trackers), correct_dialogues
        )

    in_training_data_fraction = _in_training_data_fraction(action_list)

    _log_evaluation_table(
        [1] * len(completed_trackers),
        "END-TO-END" if use_e2e else "CONVERSATION",
        report,
        precision,
        f1,
        accuracy,
        in_training_data_fraction,
        include_report=False,
    )

    return (
        StoryEvaluation(
            evaluation_store=story_eval_store,
            failed_stories=failed,
            successful_stories=success,
            action_list=action_list,
            in_training_data_fraction=in_training_data_fraction,
        ),
        number_of_stories,
    )


def _log_stories(trackers: List[DialogueStateTracker], file_path: Text) -> None:
    """Write given stories to the given file."""

    with open(file_path, "w", encoding=DEFAULT_ENCODING) as f:
        if not trackers:
            f.write("# None of the test stories failed - all good!")
        else:
            stories = [tracker.as_story(include_source=True) for tracker in trackers]
            steps = [step for story in stories for step in story.story_steps]
            f.write(YAMLStoryWriter().dumps(steps))


async def test(
    stories: Text,
    agent: "Agent",
    max_stories: Optional[int] = None,
    out_directory: Optional[Text] = None,
    fail_on_prediction_errors: bool = False,
    e2e: bool = False,
    disable_plotting: bool = False,
    successes: bool = False,
    errors: bool = True,
) -> Dict[Text, Any]:
    """Run the evaluation of the stories, optionally plot the results.

    Args:
        stories: the stories to evaluate on
        agent: the agent
        max_stories: maximum number of stories to consider
        out_directory: path to directory to results to
        fail_on_prediction_errors: boolean indicating whether to fail on prediction
            errors or not
        e2e: boolean indicating whether to use end to end evaluation or not
        disable_plotting: boolean indicating whether to disable plotting or not
        successes: boolean indicating whether to write down successful predictions or
            not
        errors: boolean indicating whether to write down incorrect predictions or not

    Returns:
        Evaluation summary.
    """
    from rasa.test import get_evaluation_metrics

    completed_trackers = await _generate_trackers(stories, agent, max_stories, e2e)

    story_evaluation, _ = await _collect_story_predictions(
        completed_trackers, agent, fail_on_prediction_errors, e2e
    )

    evaluation_store = story_evaluation.evaluation_store

    with warnings.catch_warnings():
        from sklearn.exceptions import UndefinedMetricWarning

        warnings.simplefilter("ignore", UndefinedMetricWarning)

        targets, predictions = evaluation_store.serialise()

        if out_directory:
            report, precision, f1, accuracy = get_evaluation_metrics(
                targets, predictions, output_dict=True
            )

            report_filename = os.path.join(out_directory, REPORT_STORIES_FILE)
            rasa.shared.utils.io.dump_obj_as_json_to_file(report_filename, report)
            logger.info(f"Stories report saved to {report_filename}.")
        else:
            report, precision, f1, accuracy = get_evaluation_metrics(
                targets, predictions, output_dict=True
            )

    _log_evaluation_table(
        evaluation_store.action_targets,
        "ACTION",
        report,
        precision,
        f1,
        accuracy,
        story_evaluation.in_training_data_fraction,
        include_report=False,
    )

    if not disable_plotting and out_directory:
        _plot_story_evaluation(
            evaluation_store.action_targets,
            evaluation_store.action_predictions,
            out_directory,
        )

    if errors and out_directory:
        _log_stories(
            story_evaluation.failed_stories,
            os.path.join(out_directory, FAILED_STORIES_FILE),
        )
    if successes and out_directory:
        _log_stories(
            story_evaluation.successful_stories,
            os.path.join(out_directory, SUCCESSFUL_STORIES_FILE),
        )

    return {
        "report": report,
        "precision": precision,
        "f1": f1,
        "accuracy": accuracy,
        "actions": story_evaluation.action_list,
        "in_training_data_fraction": story_evaluation.in_training_data_fraction,
        "is_end_to_end_evaluation": e2e,
    }


def _log_evaluation_table(
    golds: List[Any],
    name: Text,
    report: Dict[Text, Any],
    precision: float,
    f1: float,
    accuracy: float,
    in_training_data_fraction: float,
    include_report: bool = True,
) -> None:  # pragma: no cover
    """Log the sklearn evaluation metrics."""
    logger.info(f"Evaluation Results on {name} level:")
    logger.info(f"\tCorrect:          {int(len(golds) * accuracy)} / {len(golds)}")
    logger.info(f"\tF1-Score:         {f1:.3f}")
    logger.info(f"\tPrecision:        {precision:.3f}")
    logger.info(f"\tAccuracy:         {accuracy:.3f}")
    logger.info(f"\tIn-data fraction: {in_training_data_fraction:.3g}")

    if include_report:
        logger.info(f"\tClassification report: \n{report}")


def _plot_story_evaluation(
    targets: List[Text], predictions: List[Text], output_directory: Optional[Text]
) -> None:
    """Plot a confusion matrix of story evaluation."""
    from sklearn.metrics import confusion_matrix
    from sklearn.utils.multiclass import unique_labels
    from rasa.utils.plotting import plot_confusion_matrix

    confusion_matrix_filename = CONFUSION_MATRIX_STORIES_FILE
    if output_directory:
        confusion_matrix_filename = os.path.join(
            output_directory, confusion_matrix_filename
        )

    cnf_matrix = confusion_matrix(targets, predictions)

    plot_confusion_matrix(
        cnf_matrix,
        classes=unique_labels(targets, predictions),
        title="Action Confusion matrix",
        output_file=confusion_matrix_filename,
    )


async def compare_models_in_dir(
    model_dir: Text, stories_file: Text, output: Text
) -> None:
    """Evaluate multiple trained models in a directory on a test set.

    Args:
        model_dir: path to directory that contains the models to evaluate
        stories_file: path to the story file
        output: output directory to store results to
    """
    number_correct = defaultdict(list)

    for run in rasa.shared.utils.io.list_subdirectories(model_dir):
        number_correct_in_run = defaultdict(list)

        for model in sorted(rasa.shared.utils.io.list_files(run)):
            if not model.endswith("tar.gz"):
                continue

            # The model files are named like <config-name>PERCENTAGE_KEY<number>.tar.gz
            # Remove the percentage key and number from the name to get the config name
            config_name = os.path.basename(model).split(PERCENTAGE_KEY)[0]
            number_of_correct_stories = await _evaluate_core_model(model, stories_file)
            number_correct_in_run[config_name].append(number_of_correct_stories)

        for k, v in number_correct_in_run.items():
            number_correct[k].append(v)

    rasa.shared.utils.io.dump_obj_as_json_to_file(
        os.path.join(output, RESULTS_FILE), number_correct
    )


async def compare_models(models: List[Text], stories_file: Text, output: Text) -> None:
    """Evaluate provided trained models on a test set.

    Args:
        models: list of trained model paths
        stories_file: path to the story file
        output: output directory to store results to
    """
    number_correct = defaultdict(list)

    for model in models:
        number_of_correct_stories = await _evaluate_core_model(model, stories_file)
        number_correct[os.path.basename(model)].append(number_of_correct_stories)

    rasa.shared.utils.io.dump_obj_as_json_to_file(
        os.path.join(output, RESULTS_FILE), number_correct
    )


async def _evaluate_core_model(model: Text, stories_file: Text) -> int:
    from rasa.core.agent import Agent

    logger.info(f"Evaluating model '{model}'")

    agent = Agent.load(model)
    completed_trackers = await _generate_trackers(stories_file, agent)
    story_eval_store, number_of_stories = await _collect_story_predictions(
        completed_trackers, agent
    )
    failed_stories = story_eval_store.failed_stories
    return number_of_stories - len(failed_stories)


if __name__ == "__main__":
    raise RuntimeError(
        "Calling `rasa.core.test` directly is no longer supported. Please use "
        "`rasa test` to test a combined Core and NLU model or `rasa test core` "
        "to test a Core model."
    )<|MERGE_RESOLUTION|>--- conflicted
+++ resolved
@@ -389,13 +389,8 @@
     return user_uttered_eval_store
 
 
-<<<<<<< HEAD
 def emulate_form_rejection(partial_tracker: DialogueStateTracker) -> None:
-    from rasa.core.events import ActionExecutionRejected
-=======
-def _emulate_form_rejection(partial_tracker: DialogueStateTracker) -> None:
     from rasa.shared.core.events import ActionExecutionRejected
->>>>>>> 0c5cde9e
 
     rejected_action_name: Text = partial_tracker.active_loop_name
     partial_tracker.update(ActionExecutionRejected(rejected_action_name))
