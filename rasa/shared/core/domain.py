--- conflicted
+++ resolved
@@ -729,12 +729,8 @@
     ) -> bool:
         """Check if the response is for a retrieval intent.
 
-<<<<<<< HEAD
-        These responses have a `/` symbol in their name. Use that to filter them from the rest.
-=======
         These templates have a `/` symbol in their name. Use that to filter them from
         the rest.
->>>>>>> ccad4707
         """
         rasa.shared.utils.io.raise_deprecation_warning(
             "The terminology 'template' is deprecated and replaced by 'response', call `is_retrieval_intent_response` instead of `is_retrieval_intent_template`.",
