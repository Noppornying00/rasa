import logging
from pathlib import Path
from typing import Dict, Text, List, Any, Optional, Union

import rasa.shared.data
from rasa.shared.exceptions import YamlException
import rasa.shared.utils.io
from rasa.shared.core.constants import LOOP_NAME
from rasa.shared.nlu.constants import ENTITIES, INTENT_NAME_KEY
from rasa.shared.nlu.training_data import entities_parser
import rasa.shared.utils.validation

from rasa.shared.constants import (
    INTENT_MESSAGE_PREFIX,
    DOCS_URL_STORIES,
    TEST_STORIES_FILE_PREFIX,
    DOCS_URL_RULES,
)

from rasa.shared.core.constants import RULE_SNIPPET_ACTION_NAME
from rasa.shared.core.events import UserUttered, SlotSet, ActiveLoop
from rasa.shared.core.training_data.story_reader.story_reader import StoryReader
from rasa.shared.core.training_data.structures import StoryStep

logger = logging.getLogger(__name__)

KEY_STORIES = "stories"
KEY_STORY_NAME = "story"
KEY_RULES = "rules"
KEY_RULE_NAME = "rule"
KEY_STEPS = "steps"
KEY_ENTITIES = "entities"
KEY_USER_INTENT = "intent"
KEY_USER_MESSAGE = "user"
KEY_SLOT_NAME = "slot_was_set"
KEY_SLOT_VALUE = "value"
KEY_ACTIVE_LOOP = "active_loop"
KEY_ACTION = "action"
KEY_BOT_END_TO_END_MESSAGE = "bot"
KEY_CHECKPOINT = "checkpoint"
KEY_CHECKPOINT_SLOTS = "slot_was_set"
KEY_METADATA = "metadata"
KEY_OR = "or"
KEY_RULE_CONDITION = "condition"
KEY_WAIT_FOR_USER_INPUT_AFTER_RULE = "wait_for_user_input"
KEY_RULE_FOR_CONVERSATION_START = "conversation_start"


CORE_SCHEMA_FILE = "utils/schemas/stories.yml"


class YAMLStoryReader(StoryReader):
    """Class that reads Core training data and rule data in YAML format."""

    @classmethod
    def from_reader(cls, reader: "YAMLStoryReader") -> "YAMLStoryReader":
        """Create a reader from another reader.

        Args:
            reader: Another reader.

        Returns:
            A new reader instance.
        """
        return cls(
            reader.domain,
            reader.template_variables,
            reader.use_e2e,
            reader.source_name,
            reader.is_used_for_conversion,
        )

    def read_from_file(self, filename: Union[Text, Path]) -> List[StoryStep]:
        """Read stories or rules from file.

        Args:
            filename: Path to the story/rule file.

        Returns:
            `StoryStep`s read from `filename`.
        """
        self.source_name = filename
        try:
            return self.read_from_string(
                rasa.shared.utils.io.read_file(
                    filename, rasa.shared.utils.io.DEFAULT_ENCODING
                )
            )
        except YamlException as e:
            e.filename = filename
            raise e

    def read_from_string(self, string: Text) -> List[StoryStep]:
        """Read stories or rules from a string.

        Args:
            string: Unprocessed YAML file content.

        Returns:
            `StoryStep`s read from `string`.
        """
        rasa.shared.utils.validation.validate_yaml_schema(string, CORE_SCHEMA_FILE)
        yaml_content = rasa.shared.utils.io.read_yaml(string)

        return self.read_from_parsed_yaml(yaml_content)

    def read_from_parsed_yaml(
        self, parsed_content: Dict[Text, Union[Dict, List]]
    ) -> List[StoryStep]:
        """Read stories from parsed YAML.

        Args:
            parsed_content: The parsed YAML as a dictionary.

        Returns:
            The parsed stories or rules.
        """

        if not rasa.shared.utils.validation.validate_training_data_format_version(
            parsed_content, self.source_name
        ):
            return []

        for key, parser_class in {
            KEY_STORIES: StoryParser,
            KEY_RULES: RuleParser,
        }.items():
            data = parsed_content.get(key) or []
            parser = parser_class.from_reader(self)
            parser.parse_data(data)
            self.story_steps.extend(parser.get_steps())

        return self.story_steps

    @classmethod
    def is_stories_file(cls, file_path: Text) -> bool:
        """Check if file contains Core training data or rule data in YAML format.

        Args:
            file_path: Path of the file to check.

        Returns:
            `True` in case the file is a Core YAML training data or rule data file,
            `False` otherwise.

        Raises:
            YamlException: if the file seems to be a YAML file (extension) but
                can not be read / parsed.
        """
        return rasa.shared.data.is_likely_yaml_file(file_path) and cls.is_key_in_yaml(
            file_path, KEY_STORIES, KEY_RULES
        )

    @classmethod
    def is_key_in_yaml(cls, file_path: Text, *keys: Text) -> bool:
        """Check if all keys are contained in the parsed dictionary from a yaml file.

        Arguments:
            file_path: path to the yaml file
            keys: keys to look for

        Returns:
              `True` if all the keys are contained in the file, `False` otherwise.

        Raises:
            YamlException: if the file seems to be a YAML file (extension) but
                can not be read / parsed.
        """
        content = rasa.shared.utils.io.read_yaml_file(file_path)
        return any(key in content for key in keys)

    @classmethod
    def _has_test_prefix(cls, file_path: Text) -> bool:
        """Check if the filename of a file at a path has a certain prefix.

        Arguments:
            file_path: path to the file

        Returns:
            `True` if the filename starts with the prefix, `False` otherwise.
        """
        return Path(file_path).name.startswith(TEST_STORIES_FILE_PREFIX)

    @classmethod
    def is_test_stories_file(cls, file_path: Union[Text, Path]) -> bool:
        """Checks if a file is a test conversations file.

        Args:
            file_path: Path of the file which should be checked.

        Returns:
            `True` if it's a conversation test file, otherwise `False`.
        """

        return cls._has_test_prefix(file_path) and cls.is_stories_file(file_path)

    def get_steps(self) -> List[StoryStep]:
        self._add_current_stories_to_result()
        return self.story_steps

    def parse_data(self, data: List[Dict[Text, Any]]) -> None:
        item_title = self._get_item_title()

        for item in data:
            if not isinstance(item, dict):
                rasa.shared.utils.io.raise_warning(
                    f"Unexpected block found in '{self.source_name}':\n"
                    f"{item}\nItems under the "
                    f"'{self._get_plural_item_title()}' key must be YAML "
                    f"dictionaries. It will be skipped.",
                    docs=self._get_docs_link(),
                )
                continue

            if item_title in item.keys():
                self._parse_plain_item(item)

    def _parse_plain_item(self, item: Dict[Text, Any]) -> None:
        item_name = item.get(self._get_item_title(), "")

        if not item_name:
            rasa.shared.utils.io.raise_warning(
                f"Issue found in '{self.source_name}': \n"
                f"{item}\n"
                f"The {self._get_item_title()} has an empty name. "
                f"{self._get_plural_item_title().capitalize()} should "
                f"have a name defined under '{self._get_item_title()}' "
                f"key. It will be skipped.",
                docs=self._get_docs_link(),
            )

        steps: List[Union[Text, Dict[Text, Any]]] = item.get(KEY_STEPS, [])

        if not steps:
            rasa.shared.utils.io.raise_warning(
                f"Issue found in '{self.source_name}': "
                f"The {self._get_item_title()} has no steps. "
                f"It will be skipped.",
                docs=self._get_docs_link(),
            )
            return

        self._new_part(item_name, item)

        for step in steps:
            self._parse_step(step)

        self._close_part(item)

    def _new_part(self, item_name: Text, item: Dict[Text, Any]) -> None:
        raise NotImplementedError()

    def _close_part(self, item: Dict[Text, Any]) -> None:
        pass

    def _parse_step(self, step: Union[Text, Dict[Text, Any]]) -> None:
        if isinstance(step, str):
            rasa.shared.utils.io.raise_warning(
                f"Issue found in '{self.source_name}':\n"
                f"Found an unexpected step in the {self._get_item_title()} "
                f"description:\n{step}\nThe step is of type `str` "
                f"which is only allowed for the rule snippet action "
                f"'{RULE_SNIPPET_ACTION_NAME}'. It will be skipped.",
                docs=self._get_docs_link(),
            )
        elif KEY_USER_MESSAGE in step.keys():
            self._parse_user_message(step)
        elif KEY_USER_INTENT in step.keys() or KEY_USER_MESSAGE in step.keys():
            self._parse_labeled_user_utterance(step)
        elif KEY_OR in step.keys():
            self._parse_or_statement(step)
        elif KEY_ACTION in step.keys():
            self._parse_action(step)
        elif KEY_BOT_END_TO_END_MESSAGE in step.keys():
            self._parse_bot_message(step)
        elif KEY_CHECKPOINT in step.keys():
            self._parse_checkpoint(step)
        # This has to be after the checkpoint test as there can be a slot key within
        # a checkpoint.
        elif KEY_SLOT_NAME in step.keys():
            self._parse_slot(step)
        elif KEY_ACTIVE_LOOP in step.keys():
            self._parse_active_loop(step[KEY_ACTIVE_LOOP])
        elif KEY_METADATA in step.keys():
            pass
        else:
            rasa.shared.utils.io.raise_warning(
                f"Issue found in '{self.source_name}':\n"
                f"Found an unexpected step in the {self._get_item_title()} "
                f"description:\n{step}\nIt will be skipped.",
                docs=self._get_docs_link(),
            )

    def _get_item_title(self) -> Text:
        raise NotImplementedError()

    def _get_plural_item_title(self) -> Text:
        raise NotImplementedError()

    def _get_docs_link(self) -> Text:
        raise NotImplementedError()

    def _parse_labeled_user_utterance(self, step: Dict[Text, Any]) -> None:
        utterance = self._parse_raw_user_utterance(step)
        if utterance:
            self._validate_that_utterance_is_in_domain(utterance)
            self.current_step_builder.add_user_messages([utterance])

    def _parse_raw_user_utterance(self, step: Dict[Text, Any]) -> Optional[UserUttered]:
        intent_name = self._user_intent_from_step(step)
        intent = {"name": intent_name, "confidence": 1.0}

        raw_entities = step.get(KEY_ENTITIES, [])
        entities = self._parse_raw_entities(raw_entities)
        # set `text` to `None` because only intent was provided in the stories
        return UserUttered(None, intent, entities)

    def _parse_user_message(self, step: Dict[Text, Any]) -> None:
        is_end_to_end_utterance = KEY_USER_INTENT not in step

        if is_end_to_end_utterance:
            intent = {"name": None}
        else:
            intent_name = self._user_intent_from_step(step)
            intent = {"name": intent_name, "confidence": 1.0}

        user_message = step[KEY_USER_MESSAGE].strip()
        entities = entities_parser.find_entities_in_training_example(user_message)
        plain_text = entities_parser.replace_entities(user_message)

        if plain_text.startswith(INTENT_MESSAGE_PREFIX):
            entities = (
                RegexInterpreter().synchronous_parse(plain_text).get(ENTITIES, [])
            )

        self.current_step_builder.add_user_messages(
            [UserUttered(plain_text, intent, entities=entities)]
        )

    def _validate_that_utterance_is_in_domain(self, utterance: UserUttered) -> None:
        intent_name = utterance.intent.get(INTENT_NAME_KEY)

        if not self.domain:
            logger.debug(
                "Skipped validating if intent is in domain as domain " "is `None`."
            )
            return

        if intent_name not in self.domain.intents:
            rasa.shared.utils.io.raise_warning(
                f"Issue found in '{self.source_name}': \n"
                f"Found intent '{intent_name}' in stories which is not part of the "
                f"domain.",
                docs=DOCS_URL_STORIES,
            )

    def _parse_or_statement(self, step: Dict[Text, Any]) -> None:
        utterances = []

        for utterance in step.get(KEY_OR):
            if KEY_USER_INTENT in utterance.keys():
                utterance = self._parse_raw_user_utterance(utterance)
                if utterance:
                    utterances.append(utterance)
            else:
                rasa.shared.utils.io.raise_warning(
                    f"Issue found in '{self.source_name}': \n"
                    f"`OR` statement can only have '{KEY_USER_INTENT}' "
                    f"as a sub-element. This step will be skipped:\n"
                    f"'{utterance}'\n",
                    docs=self._get_docs_link(),
                )
                return

        self.current_step_builder.add_user_messages(utterances)

    def _user_intent_from_step(self, step: Dict[Text, Any]) -> Text:
        user_intent = step.get(KEY_USER_INTENT, "").strip()

        if not user_intent:
            rasa.shared.utils.io.raise_warning(
                f"Issue found in '{self.source_name}':\n"
                f"User utterance cannot be empty. "
                f"This {self._get_item_title()} step will be skipped:\n"
                f"{step}",
                docs=self._get_docs_link(),
            )

        if user_intent.startswith(INTENT_MESSAGE_PREFIX):
            rasa.shared.utils.io.raise_warning(
                f"Issue found in '{self.source_name}':\n"
                f"User intent '{user_intent}' starts with "
                f"'{INTENT_MESSAGE_PREFIX}'. This is not required.",
                docs=self._get_docs_link(),
            )
            # Remove leading slash
            user_intent = user_intent[1:]
        return user_intent

<<<<<<< HEAD
=======
    def _parse_raw_user_utterance(self, step: Dict[Text, Any]) -> Optional[UserUttered]:
        from rasa.shared.nlu.interpreter import RegexInterpreter

        intent_name = self._user_intent_from_step(step)
        intent = {"name": intent_name, "confidence": 1.0}

        if KEY_USER_MESSAGE in step:
            user_message = step[KEY_USER_MESSAGE].strip()
            entities = entities_parser.find_entities_in_training_example(user_message)
            plain_text = entities_parser.replace_entities(user_message)

            if plain_text.startswith(INTENT_MESSAGE_PREFIX):
                entities = (
                    RegexInterpreter().synchronous_parse(plain_text).get(ENTITIES, [])
                )
        else:
            raw_entities = step.get(KEY_ENTITIES, [])
            entities = self._parse_raw_entities(raw_entities)
            # set plain_text to None because only intent was provided in the stories
            plain_text = None
        return UserUttered(plain_text, intent, entities)

>>>>>>> 6089d7e2
    @staticmethod
    def _parse_raw_entities(
        raw_entities: Union[List[Dict[Text, Text]], List[Text]]
    ) -> List[Dict[Text, Text]]:
        final_entities = []
        for entity in raw_entities:
            if isinstance(entity, dict):
                for key, value in entity.items():
                    final_entities.append({"entity": key, "value": value})
            else:
                final_entities.append({"entity": entity, "value": ""})

        return final_entities

    def _parse_slot(self, step: Dict[Text, Any]) -> None:

        for slot in step.get(KEY_CHECKPOINT_SLOTS, []):
            if isinstance(slot, dict):
                for key, value in slot.items():
                    self._add_event(SlotSet.type_name, {key: value})
            elif isinstance(slot, str):
                self._add_event(SlotSet.type_name, {slot: None})
            else:
                rasa.shared.utils.io.raise_warning(
                    f"Issue found in '{self.source_name}':\n"
                    f"Invalid slot: \n{slot}\n"
                    f"Items under the '{KEY_CHECKPOINT_SLOTS}' key must be "
                    f"YAML dictionaries or Strings. The checkpoint will be skipped.",
                    docs=self._get_docs_link(),
                )
                return

    def _parse_action(self, step: Dict[Text, Any]) -> None:

        action_name = step.get(KEY_ACTION, "")
        if not action_name:
            rasa.shared.utils.io.raise_warning(
                f"Issue found in '{self.source_name}': \n"
                f"Action name cannot be empty. "
                f"This {self._get_item_title()} step will be skipped:\n"
                f"{step}",
                docs=self._get_docs_link(),
            )
            return

        self._add_event(action_name, {})

    def _parse_bot_message(self, step: Dict[Text, Any]) -> None:
        bot_message = step.get(KEY_BOT_END_TO_END_MESSAGE, "")
        self._add_event("", {"action_text": bot_message})

    def _parse_active_loop(self, active_loop_name: Optional[Text]) -> None:
        self._add_event(ActiveLoop.type_name, {LOOP_NAME: active_loop_name})

    def _parse_checkpoint(self, step: Dict[Text, Any]) -> None:

        checkpoint_name = step.get(KEY_CHECKPOINT, "")
        slots = step.get(KEY_CHECKPOINT_SLOTS, [])

        slots_dict = {}

        for slot in slots:
            if not isinstance(slot, dict):
                rasa.shared.utils.io.raise_warning(
                    f"Issue found in '{self.source_name}':\n"
                    f"Checkpoint '{checkpoint_name}' has an invalid slot: "
                    f"{slots}\nItems under the '{KEY_CHECKPOINT_SLOTS}' key must be "
                    f"YAML dictionaries. The checkpoint will be skipped.",
                    docs=self._get_docs_link(),
                )
                return

            for key, value in slot.items():
                slots_dict[key] = value

        self._add_checkpoint(checkpoint_name, slots_dict)


class StoryParser(YAMLStoryReader):
    """Encapsulate story-specific parser behavior."""

    def _new_part(self, item_name: Text, item: Dict[Text, Any]) -> None:
        self._new_story_part(item_name, self.source_name)

    def _get_item_title(self) -> Text:
        return KEY_STORY_NAME

    def _get_plural_item_title(self) -> Text:
        return KEY_STORIES

    def _get_docs_link(self) -> Text:
        return DOCS_URL_STORIES


class RuleParser(YAMLStoryReader):
    """Encapsulate rule-specific parser behavior."""

    def _new_part(self, item_name: Text, item: Dict[Text, Any]) -> None:
        self._new_rule_part(item_name, self.source_name)
        conditions = item.get(KEY_RULE_CONDITION, [])
        self._parse_rule_conditions(conditions)
        if not item.get(KEY_RULE_FOR_CONVERSATION_START):
            self._parse_rule_snippet_action()

    def _parse_rule_conditions(
        self, conditions: List[Union[Text, Dict[Text, Any]]]
    ) -> None:
        self._is_parsing_conditions = True
        for condition in conditions:
            self._parse_step(condition)
        self._is_parsing_conditions = False

    def _close_part(self, item: Dict[Text, Any]) -> None:
        if item.get(KEY_WAIT_FOR_USER_INPUT_AFTER_RULE) is False:
            self._parse_rule_snippet_action()

    def _get_item_title(self) -> Text:
        return KEY_RULE_NAME

    def _get_plural_item_title(self) -> Text:
        return KEY_RULES

    def _get_docs_link(self) -> Text:
        return DOCS_URL_RULES

    def _parse_rule_snippet_action(self) -> None:
        self._add_event(RULE_SNIPPET_ACTION_NAME, {})<|MERGE_RESOLUTION|>--- conflicted
+++ resolved
@@ -397,31 +397,6 @@
             user_intent = user_intent[1:]
         return user_intent
 
-<<<<<<< HEAD
-=======
-    def _parse_raw_user_utterance(self, step: Dict[Text, Any]) -> Optional[UserUttered]:
-        from rasa.shared.nlu.interpreter import RegexInterpreter
-
-        intent_name = self._user_intent_from_step(step)
-        intent = {"name": intent_name, "confidence": 1.0}
-
-        if KEY_USER_MESSAGE in step:
-            user_message = step[KEY_USER_MESSAGE].strip()
-            entities = entities_parser.find_entities_in_training_example(user_message)
-            plain_text = entities_parser.replace_entities(user_message)
-
-            if plain_text.startswith(INTENT_MESSAGE_PREFIX):
-                entities = (
-                    RegexInterpreter().synchronous_parse(plain_text).get(ENTITIES, [])
-                )
-        else:
-            raw_entities = step.get(KEY_ENTITIES, [])
-            entities = self._parse_raw_entities(raw_entities)
-            # set plain_text to None because only intent was provided in the stories
-            plain_text = None
-        return UserUttered(plain_text, intent, entities)
-
->>>>>>> 6089d7e2
     @staticmethod
     def _parse_raw_entities(
         raw_entities: Union[List[Dict[Text, Text]], List[Text]]
