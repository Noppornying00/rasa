import numpy as np
import logging
from typing import List, Text, Dict, Tuple, Union
from tqdm import tqdm
from rasa.utils import train_utils
from rasa.utils.common import is_logging_disabled
import tensorflow as tf

from rasa.utils.tf_model_data import RasaModelData

logger = logging.getLogger(__name__)


# noinspection PyMethodOverriding
class RasaModel(tf.keras.models.Model):
    """Completely override all public methods of keras Model."""

    @staticmethod
    def _update_postfix_dict(
        postfix_dict: Dict[Text, Text], metrics, prefix: Text = ""
    ) -> Dict[Text, Text]:
        for name, value in metrics.loss.items():
            postfix_dict[f"{prefix}{name}"] = f"{value:.3f}"
        for name, value in metrics.score.items():
            postfix_dict[f"{prefix}{name}"] = f"{value:.3f}"
        return postfix_dict

    def fit(
        self,
        model_data: RasaModelData,
        epochs: int,
        batch_size: Union[List[int], int],
        evaluate_on_num_examples: int,
        evaluate_every_num_epochs: int,
        label_key: Text,
        batch_strategy: Text,
        silent: bool = False,
        eager: bool = False,
        random_seed: int = 42,
        **kwargs,
    ) -> None:
        """Train tf graph"""

        if evaluate_on_num_examples > 0:
            logger.info(
                f"Validation accuracy is calculated every {evaluate_every_num_epochs} "
                f"epochs."
            )

            model_data, evaluation_model_data = model_data.split(
                evaluate_on_num_examples, random_seed, label_key=label_key
            )

        disable = silent or is_logging_disabled()
        pbar = tqdm(range(epochs), desc="Epochs", disable=disable)

        tf_batch_size = tf.ones((), tf.int32)

        def train_dataset_function(x):
            return model_data.as_tf_dataset(x, label_key, batch_strategy, shuffle=True)

        def evaluation_dataset_function(x):
            return evaluation_model_data.as_tf_dataset(
                x, label_key, batch_strategy, shuffle=False
            )

        if eager:
            # allows increasing batch size
            tf_train_dataset_function = train_dataset_function
            tf_train_on_batch_function = self.train_on_batch
        else:
            # allows increasing batch size
            tf_train_dataset_function = tf.function(func=train_dataset_function)
            tf_train_on_batch_function = tf.function(
                self.train_on_batch,
                input_signature=[tf_train_dataset_function(1).element_spec],
            )

        if evaluate_on_num_examples > 0:
            if eager:
<<<<<<< HEAD
                tf_evaluation_dataset_function = evaluation_dataset_function
                tf_evaluation_function = self.eval
            else:
                tf_evaluation_dataset_function = tf.function(
                    func=evaluation_dataset_function
                )
                tf_evaluation_function = tf.function(
                    self.eval,
                    input_signature=[tf_evaluation_dataset_function(1).element_spec],
                )
        else:
            tf_evaluation_dataset_function = None
            tf_evaluation_function = None
=======
                eval_dataset_func = eval_dataset_function
                evaluate_on_batch_func = self.evaluate_on_batch
            else:
                eval_dataset_func = tf.function(func=eval_dataset_function)
                evaluate_on_batch_func = tf.function(
                    self.evaluate_on_batch,
                    input_signature=[eval_dataset_func(1).element_spec],
                )
        else:
            eval_dataset_func = None
            evaluate_on_batch_func = None
>>>>>>> 5c327189

        for ep in pbar:
            ep_batch_size = tf_batch_size * train_utils.linearly_increasing_batch_size(
                ep, batch_size, epochs
            )

            # Reset the metrics
            for metric in self.train_metrics.values():
                metric.reset_states()

            # Train on batches
            self.set_training_phase(True)
            for batch_in in tf_train_dataset_function(ep_batch_size):
                tf_train_on_batch_function(batch_in)

            # Get the metric results
            postfix_dict = {
                k: v.result().numpy() for k, v in self.train_metrics.items()
            }

            if evaluate_on_num_examples > 0:
                if (
                    ep == 0
                    or (ep + 1) % evaluate_every_num_epochs == 0
                    or (ep + 1) == epochs
                ):
                    # Reset the metrics
                    for metric in self.eval_metrics.values():
                        metric.reset_states()

                    # Eval on batches
                    self.set_training_phase(False)
<<<<<<< HEAD
                    for batch_in in tf_evaluation_dataset_function(ep_batch_size):
                        tf_evaluation_function(batch_in)
=======
                    for batch_in in eval_dataset_func(ep_batch_size):
                        evaluate_on_batch_func(batch_in)
>>>>>>> 5c327189

                # Get the metric results
                postfix_dict.update(
                    {k: v.result().numpy() for k, v in self.eval_metrics.items()}
                )

            pbar.set_postfix(postfix_dict)

        if not disable:
            logger.info("Finished training.")

    def compile(self, **kwargs) -> None:
        raise NotImplementedError

    def evaluate(self, **kwargs) -> None:
        pass

    def predict(
        self, batch_in: Union[Tuple[np.ndarray], Tuple[tf.Tensor]], **kwargs
    ) -> Dict[Text, tf.Tensor]:
        pass

    def train_on_batch(
        self, batch_in: Union[Tuple[np.ndarray], Tuple[tf.Tensor]], **kwargs
    ) -> None:
        with tf.GradientTape() as tape:
            losses, scores = self._train_losses_scores(batch_in)
            regularization_loss = tf.math.add_n(self.losses)
            pred_loss = tf.math.add_n(list(losses.values()))
            total_loss = pred_loss + regularization_loss

        gradients = tape.gradient(total_loss, self.trainable_variables)
        self._optimizer.apply_gradients(zip(gradients, self.trainable_variables))

        self.train_metrics["t_loss"].update_state(total_loss)
        for k, v in losses.items():
            self.train_metrics[k].update_state(v)
        for k, v in scores.items():
            self.train_metrics[k].update_state(v)

    def evaluate_on_batch(
        self, batch_in: Union[Tuple[np.ndarray], Tuple[tf.Tensor]]
    ) -> None:
        losses, scores = self._train_losses_scores(batch_in)
        regularization_loss = tf.math.add_n(self.losses)
        pred_loss = tf.math.add_n(list(losses.values()))
        total_loss = pred_loss + regularization_loss

        self.eval_metrics["val_t_loss"].update_state(total_loss)
        for k, v in losses.items():
            self.eval_metrics[f"val_{k}"].update_state(v)
        for k, v in scores.items():
            self.eval_metrics[f"val_{k}"].update_state(v)

    def test_on_batch(self, **kwargs) -> None:
        raise NotImplementedError

    def predict_on_batch(self, **kwargs) -> None:
        raise NotImplementedError

    def fit_generator(self, **kwargs) -> None:
        raise NotImplementedError

    def evaluate_generator(self, **kwargs) -> None:
        raise NotImplementedError

    def predict_generator(self, **kwargs) -> None:
        raise NotImplementedError<|MERGE_RESOLUTION|>--- conflicted
+++ resolved
@@ -78,33 +78,19 @@
 
         if evaluate_on_num_examples > 0:
             if eager:
-<<<<<<< HEAD
                 tf_evaluation_dataset_function = evaluation_dataset_function
-                tf_evaluation_function = self.eval
+                tf_evaluation_function = self.evaluate_on_batch
             else:
                 tf_evaluation_dataset_function = tf.function(
                     func=evaluation_dataset_function
                 )
                 tf_evaluation_function = tf.function(
-                    self.eval,
+                    self.evaluate_on_batch,
                     input_signature=[tf_evaluation_dataset_function(1).element_spec],
                 )
         else:
             tf_evaluation_dataset_function = None
             tf_evaluation_function = None
-=======
-                eval_dataset_func = eval_dataset_function
-                evaluate_on_batch_func = self.evaluate_on_batch
-            else:
-                eval_dataset_func = tf.function(func=eval_dataset_function)
-                evaluate_on_batch_func = tf.function(
-                    self.evaluate_on_batch,
-                    input_signature=[eval_dataset_func(1).element_spec],
-                )
-        else:
-            eval_dataset_func = None
-            evaluate_on_batch_func = None
->>>>>>> 5c327189
 
         for ep in pbar:
             ep_batch_size = tf_batch_size * train_utils.linearly_increasing_batch_size(
@@ -137,13 +123,8 @@
 
                     # Eval on batches
                     self.set_training_phase(False)
-<<<<<<< HEAD
                     for batch_in in tf_evaluation_dataset_function(ep_batch_size):
                         tf_evaluation_function(batch_in)
-=======
-                    for batch_in in eval_dataset_func(ep_batch_size):
-                        evaluate_on_batch_func(batch_in)
->>>>>>> 5c327189
 
                 # Get the metric results
                 postfix_dict.update(
@@ -185,7 +166,7 @@
             self.train_metrics[k].update_state(v)
 
     def evaluate_on_batch(
-        self, batch_in: Union[Tuple[np.ndarray], Tuple[tf.Tensor]]
+        self, batch_in: Union[Tuple[np.ndarray], Tuple[tf.Tensor]], **kwargs
     ) -> None:
         losses, scores = self._train_losses_scores(batch_in)
         regularization_loss = tf.math.add_n(self.losses)
