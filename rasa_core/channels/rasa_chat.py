--- conflicted
+++ resolved
@@ -46,36 +46,6 @@
 
         user = self._check_token(req.args.get('token', default=None))
         if user:
-<<<<<<< HEAD
             return user["username"]
-=======
-            return user
-
-        abort(401)
-
-    def blueprint(self, on_new_message):
-        rasa_chat = Blueprint('rasa_chat', __name__)
-        CORS(rasa_chat)
-
-        @rasa_chat.route("/", methods=['GET', 'HEAD'])
-        def health():
-            return jsonify({"status": "ok"})
-
-        @rasa_chat.route("/send", methods=['GET', 'POST', 'HEAD'])
-        @cross_origin()
-        def receive():
-            if (self.admin_token and
-                    request.args.get("token") == self.admin_token):
-                user_name = request.json["user"]
-            else:
-                user_name = self.fetch_user(request)["username"]
-
-            msg = request.json["message"]
-            out = CollectingOutputChannel()
-            on_new_message(UserMessage(msg, out,
-                                       sender_id=user_name))
-
-            return jsonify(out.messages)
->>>>>>> e7171ccd
 
         abort(401)