<<<<<<< HEAD
import argparse
import io
import json
import logging
import os
import warnings
from collections import defaultdict
from collections import namedtuple
from typing import List, Optional, Any, Text, Dict, Tuple

import numpy as np
from sklearn.exceptions import UndefinedMetricWarning
from tqdm import tqdm

from rasa_core import training, cli
from rasa_core import utils
from rasa_core.agent import Agent
from rasa_core.events import (ActionExecuted, ActionExecutionRejected,
                              UserUttered)
from rasa_core.interpreter import NaturalLanguageInterpreter
from rasa_core.policies.ensemble import SimplePolicyEnsemble
from rasa_core.policies.form_policy import FormPolicy
from rasa_core.trackers import DialogueStateTracker
from rasa_core.training.generator import TrainingDataGenerator
from rasa_core.utils import (
    AvailableEndpoints, pad_list_to_size,
    set_default_subparser)
from rasa_nlu import utils as nlu_utils
from rasa_nlu.evaluate import plot_confusion_matrix, get_evaluation_metrics

logger = logging.getLogger(__name__)

StoryEvalution = namedtuple("StoryEvaluation",
                            "evaluation_store "
                            "failed_stories "
                            "action_list "
                            "in_training_data_fraction")


def create_argument_parser():
    """Create argument parser for the evaluate script."""

    parser = argparse.ArgumentParser(
        description='evaluates a dialogue model')
    parent_parser = argparse.ArgumentParser(add_help=False)
    add_args_to_parser(parent_parser)
    cli.arguments.add_model_and_story_group(parent_parser,
                                            allow_pretrained_model=False)
    utils.add_logging_option_arguments(parent_parser)
    subparsers = parser.add_subparsers(help='mode', dest='mode')
    subparsers.add_parser('default',
                          help='default mode: evaluate a dialogue'
                               ' model',
                          parents=[parent_parser])
    subparsers.add_parser('compare',
                          help='compare mode: evaluate multiple'
                               ' dialogue models to compare '
                               'policies',
                          parents=[parent_parser])

    return parser


def add_args_to_parser(parser):
    parser.add_argument(
        '-m', '--max_stories',
        type=int,
        help="maximum number of stories to test on")
    parser.add_argument(
        '-u', '--nlu',
        type=str,
        help="nlu model to run with the server. None for regex interpreter")
    parser.add_argument(
        '-o', '--output',
        type=str,
        default="results",
        help="output path for the any files created from the evaluation")
    parser.add_argument(
        '--e2e', '--end-to-end',
        action='store_true',
        help="Run an end-to-end evaluation for combined action and "
             "intent prediction. Requires a story file in end-to-end "
             "format.")
    parser.add_argument(
        '--endpoints',
        default=None,
        help="Configuration file for the connectors as a yml file")
    parser.add_argument(
        '--fail_on_prediction_errors',
        action='store_true',
        help="If a prediction error is encountered, an exception "
             "is thrown. This can be used to validate stories during "
             "tests, e.g. on travis.")

    cli.arguments.add_core_model_arg(parser)

    return parser


class EvaluationStore(object):
    """Class storing action, intent and entity predictions and targets."""

    def __init__(
            self,
            action_predictions: Optional[List[str]] = None,
            action_targets: Optional[List[str]] = None,
            intent_predictions: Optional[List[str]] = None,
            intent_targets: Optional[List[str]] = None,
            entity_predictions: Optional[List[Dict[Text, Any]]] = None,
            entity_targets: Optional[List[Dict[Text, Any]]] = None
    ) -> None:
        self.action_predictions = action_predictions or []
        self.action_targets = action_targets or []
        self.intent_predictions = intent_predictions or []
        self.intent_targets = intent_targets or []
        self.entity_predictions = entity_predictions or []
        self.entity_targets = entity_targets or []

    def add_to_store(
            self,
            action_predictions: Optional[List[str]] = None,
            action_targets: Optional[List[str]] = None,
            intent_predictions: Optional[List[str]] = None,
            intent_targets: Optional[List[str]] = None,
            entity_predictions: Optional[List[Dict[Text, Any]]] = None,
            entity_targets: Optional[List[Dict[Text, Any]]] = None
    ) -> None:
        """Add items or lists of items to the store"""
        for k, v in locals().items():
            if k != 'self' and v:
                attr = getattr(self, k)
                if isinstance(v, list):
                    attr.extend(v)
                else:
                    attr.append(v)

    def merge_store(self, other: 'EvaluationStore') -> None:
        """Add the contents of other to self"""
        self.add_to_store(action_predictions=other.action_predictions,
                          action_targets=other.action_targets,
                          intent_predictions=other.intent_predictions,
                          intent_targets=other.intent_targets,
                          entity_predictions=other.entity_predictions,
                          entity_targets=other.entity_targets)

    def has_prediction_target_mismatch(self):
        return (self.intent_predictions != self.intent_targets or
                self.entity_predictions != self.entity_targets or
                self.action_predictions != self.action_targets)

    def serialise_targets(self,
                          include_actions=True,
                          include_intents=True,
                          include_entities=False):
        targets = []
        if include_actions:
            targets += self.action_targets
        if include_intents:
            targets += self.intent_targets
        if include_entities:
            targets += self.entity_targets

        return [json.dumps(t) if isinstance(t, dict) else t for t in targets]

    def serialise_predictions(self,
                              include_actions=True,
                              include_intents=True,
                              include_entities=False):
        predictions = []

        if include_actions:
            predictions += self.action_predictions
        if include_intents:
            predictions += self.intent_predictions
        if include_entities:
            predictions += self.entity_predictions

        return [json.dumps(t) if isinstance(t, dict) else t
                for t in predictions]


class WronglyPredictedAction(ActionExecuted):
    """The model predicted the wrong action.

    Mostly used to mark wrong predictions and be able to
    dump them as stories."""

    type_name = "wrong_action"

    def __init__(self, correct_action, predicted_action,
                 policy, confidence, timestamp=None):
        self.predicted_action = predicted_action
        super(WronglyPredictedAction, self).__init__(correct_action,
                                                     policy,
                                                     confidence,
                                                     timestamp=timestamp)

    def as_story_string(self):
        return "{}   <!-- predicted: {} -->".format(self.action_name,
                                                    self.predicted_action)


class EndToEndUserUtterance(UserUttered):
    """End-to-end user utterance.

    Mostly used to print the full end-to-end user message in the
    `failed_stories.md` output file."""

    def as_story_string(self, e2e=True):
        return super(EndToEndUserUtterance, self).as_story_string(e2e=True)


class WronglyClassifiedUserUtterance(UserUttered):
    """The NLU model predicted the wrong user utterance.

    Mostly used to mark wrong predictions and be able to
    dump them as stories."""

    type_name = "wrong_utterance"

    def __init__(self,
                 text,
                 correct_intent,
                 correct_entities,
                 parse_data=None,
                 timestamp=None,
                 input_channel=None,
                 predicted_intent=None,
                 predicted_entities=None):
        self.predicted_intent = predicted_intent
        self.predicted_entities = predicted_entities

        intent = {"name": correct_intent}

        super(WronglyClassifiedUserUtterance, self).__init__(text,
                                                             intent,
                                                             correct_entities,
                                                             parse_data,
                                                             timestamp,
                                                             input_channel)

    def as_story_string(self, e2e=True):
        from rasa_core.events import md_format_message
        correct_message = md_format_message(self.text,
                                            self.intent,
                                            self.entities)
        predicted_message = md_format_message(self.text,
                                              self.predicted_intent,
                                              self.predicted_entities)
        return ("{}: {}   <!-- predicted: {}: {} -->"
                "").format(self.intent.get("name"),
                           correct_message,
                           self.predicted_intent,
                           predicted_message)


def _generate_trackers(resource_name, agent, max_stories=None, use_e2e=False):
    story_graph = training.extract_story_graph(resource_name, agent.domain,
                                               agent.interpreter, use_e2e)
    g = TrainingDataGenerator(story_graph, agent.domain,
                              use_story_concatenation=False,
                              augmentation_factor=0,
                              tracker_limit=max_stories)
    return g.generate()


def _clean_entity_results(entity_results):
    return [{k: r[k] for k in ("start", "end", "entity", "value") if k in r}
            for r in entity_results]


def _collect_user_uttered_predictions(event,
                                      partial_tracker,
                                      fail_on_prediction_errors):
    user_uttered_eval_store = EvaluationStore()

    intent_gold = event.parse_data.get("true_intent")
    predicted_intent = event.parse_data.get("intent").get("name")
    if predicted_intent is None:
        predicted_intent = "None"
    user_uttered_eval_store.add_to_store(intent_predictions=predicted_intent,
                                         intent_targets=intent_gold)

    entity_gold = event.parse_data.get("true_entities")
    predicted_entities = event.parse_data.get("entities")

    if entity_gold or predicted_entities:
        if len(entity_gold) > len(predicted_entities):
            predicted_entities = pad_list_to_size(predicted_entities,
                                                  len(entity_gold),
                                                  "None")
        elif len(predicted_entities) > len(entity_gold):
            entity_gold = pad_list_to_size(entity_gold,
                                           len(predicted_entities),
                                           "None")

        user_uttered_eval_store.add_to_store(
            entity_targets=_clean_entity_results(entity_gold),
            entity_predictions=_clean_entity_results(predicted_entities)
        )

    if user_uttered_eval_store.has_prediction_target_mismatch():
        partial_tracker.update(
            WronglyClassifiedUserUtterance(
                event.text, intent_gold,
                user_uttered_eval_store.entity_predictions,
                event.parse_data,
                event.timestamp,
                event.input_channel,
                predicted_intent,
                user_uttered_eval_store.entity_targets)
        )
        if fail_on_prediction_errors:
            raise ValueError(
                "NLU model predicted a wrong intent. Failed Story:"
                " \n\n{}".format(partial_tracker.export_stories()))
    else:
        end_to_end_user_utterance = EndToEndUserUtterance(
            event.text, event.intent, event.entities)
        partial_tracker.update(end_to_end_user_utterance)

    return user_uttered_eval_store


def _emulate_form_rejection(processor, partial_tracker):
    if partial_tracker.active_form.get("name"):
        for p in processor.policy_ensemble.policies:
            if isinstance(p, FormPolicy):
                # emulate form rejection
                partial_tracker.update(ActionExecutionRejected(
                    partial_tracker.active_form["name"]))
                # check if unhappy path is covered by the train stories
                if not p.state_is_unhappy(partial_tracker, processor.domain):
                    # this state is not covered by the stories
                    del partial_tracker.events[-1]
                    partial_tracker.active_form['rejected'] = False


def _collect_action_executed_predictions(processor, partial_tracker, event,
                                         fail_on_prediction_errors):
    action_executed_eval_store = EvaluationStore()

    gold = event.action_name

    action, policy, confidence = processor.predict_next_action(partial_tracker)
    predicted = action.name()

    if predicted != gold and FormPolicy.__name__ in policy:
        # FormPolicy predicted wrong action
        # but it might be Ok if form action is rejected
        _emulate_form_rejection(processor, partial_tracker)
        # try again
        action, policy, confidence = processor.predict_next_action(
            partial_tracker)
        predicted = action.name()

    action_executed_eval_store.add_to_store(action_predictions=predicted,
                                            action_targets=gold)

    if action_executed_eval_store.has_prediction_target_mismatch():
        partial_tracker.update(WronglyPredictedAction(gold, predicted,
                                                      event.policy,
                                                      event.confidence,
                                                      event.timestamp))
        if fail_on_prediction_errors:
            error_msg = ("Model predicted a wrong action. Failed Story: "
                         "\n\n{}".format(partial_tracker.export_stories()))
            if FormPolicy.__name__ in policy:
                error_msg += ("FormAction is not run during "
                              "evaluation therefore it is impossible to know "
                              "if validation failed or this story is wrong. "
                              "If the story is correct, add it to the "
                              "training stories and retrain.")
            raise ValueError(error_msg)
    else:
        partial_tracker.update(event)

    return action_executed_eval_store, policy, confidence


def _predict_tracker_actions(tracker, agent, fail_on_prediction_errors=False,
                             use_e2e=False):
    processor = agent.create_processor()
    tracker_eval_store = EvaluationStore()

    events = list(tracker.events)

    partial_tracker = DialogueStateTracker.from_events(tracker.sender_id,
                                                       events[:1],
                                                       agent.domain.slots)

    tracker_actions = []

    for event in events[1:]:
        if isinstance(event, ActionExecuted):
            action_executed_result, policy, confidence = \
                _collect_action_executed_predictions(
                    processor, partial_tracker, event,
                    fail_on_prediction_errors
                )
            tracker_eval_store.merge_store(action_executed_result)
            tracker_actions.append(
                {"action": action_executed_result.action_targets[0],
                 "predicted": action_executed_result.action_predictions[0],
                 "policy": policy,
                 "confidence": confidence}
            )
        elif use_e2e and isinstance(event, UserUttered):
            user_uttered_result = \
                _collect_user_uttered_predictions(
                    event, partial_tracker, fail_on_prediction_errors)

            tracker_eval_store.merge_store(user_uttered_result)
        else:
            partial_tracker.update(event)

    return tracker_eval_store, partial_tracker, tracker_actions


def _in_training_data_fraction(action_list):
    """Given a list of action items, returns the fraction of actions

    that were predicted using one of the Memoization policies."""
    in_training_data = [
        a["action"] for a in action_list
        if not SimplePolicyEnsemble.is_not_memo_policy(a["policy"])
    ]

    return len(in_training_data) / len(action_list)


def collect_story_predictions(
        completed_trackers: List[DialogueStateTracker],
        agent: Agent,
        fail_on_prediction_errors: bool = False,
        use_e2e: bool = False
) -> Tuple[StoryEvalution, int]:
    """Test the stories from a file, running them through the stored model."""

    story_eval_store = EvaluationStore()
    failed = []
    correct_dialogues = []
    num_stories = len(completed_trackers)

    logger.info("Evaluating {} stories\n"
                "Progress:".format(num_stories))

    action_list = []

    for tracker in tqdm(completed_trackers):
        tracker_results, predicted_tracker, tracker_actions = \
            _predict_tracker_actions(tracker, agent,
                                     fail_on_prediction_errors, use_e2e)

        story_eval_store.merge_store(tracker_results)

        action_list.extend(tracker_actions)

        if tracker_results.has_prediction_target_mismatch():
            # there is at least one wrong prediction
            failed.append(predicted_tracker)
            correct_dialogues.append(0)
        else:
            correct_dialogues.append(1)

    logger.info("Finished collecting predictions.")
    report, precision, f1, accuracy = get_evaluation_metrics(
        [1] * len(completed_trackers), correct_dialogues)

    in_training_data_fraction = _in_training_data_fraction(action_list)

    log_evaluation_table([1] * len(completed_trackers),
                         "END-TO-END" if use_e2e else "CONVERSATION",
                         report, precision, f1, accuracy,
                         in_training_data_fraction,
                         include_report=False)

    return (StoryEvalution(evaluation_store=story_eval_store,
                           failed_stories=failed,
                           action_list=action_list,
                           in_training_data_fraction=in_training_data_fraction),
            num_stories)


def log_failed_stories(failed, out_directory):
    """Take stories as a list of dicts."""
    if not out_directory:
        return
    with io.open(os.path.join(out_directory, 'failed_stories.md'), 'w',
                 encoding="utf-8") as f:
        if len(failed) == 0:
            f.write("<!-- All stories passed -->")
        else:
            for failure in failed:
                f.write(failure.export_stories())
                f.write("\n\n")


def run_story_evaluation(resource_name, agent,
                         max_stories=None,
                         out_directory=None,
                         fail_on_prediction_errors=False,
                         use_e2e=False):
    """Run the evaluation of the stories, optionally plots the results."""

    completed_trackers = _generate_trackers(resource_name, agent,
                                            max_stories, use_e2e)

    story_evaluation, _ = collect_story_predictions(completed_trackers, agent,
                                                    fail_on_prediction_errors,
                                                    use_e2e)

    evaluation_store = story_evaluation.evaluation_store

    with warnings.catch_warnings():
        warnings.simplefilter("ignore", UndefinedMetricWarning)
        report, precision, f1, accuracy = get_evaluation_metrics(
            evaluation_store.serialise_targets(),
            evaluation_store.serialise_predictions()
        )

    if out_directory:
        plot_story_evaluation(evaluation_store.action_targets,
                              evaluation_store.action_predictions,
                              report, precision, f1, accuracy,
                              story_evaluation.in_training_data_fraction,
                              out_directory)

    log_failed_stories(story_evaluation.failed_stories, out_directory)

    return {
        "report": report,
        "precision": precision,
        "f1": f1,
        "accuracy": accuracy,
        "actions": story_evaluation.action_list,
        "in_training_data_fraction":
            story_evaluation.in_training_data_fraction,
        "is_end_to_end_evaluation": use_e2e
    }


def log_evaluation_table(golds, name,
                         report, precision, f1, accuracy,
                         in_training_data_fraction,
                         include_report=True):  # pragma: no cover
    """Log the sklearn evaluation metrics."""
    logger.info("Evaluation Results on {} level:".format(name))
    logger.info("\tCorrect:          {} / {}"
                "".format(int(len(golds) * accuracy), len(golds)))
    logger.info("\tF1-Score:         {:.3f}".format(f1))
    logger.info("\tPrecision:        {:.3f}".format(precision))
    logger.info("\tAccuracy:         {:.3f}".format(accuracy))
    logger.info("\tIn-data fraction: {:.3g}"
                "".format(in_training_data_fraction))

    if include_report:
        logger.info("\tClassification report: \n{}".format(report))


def plot_story_evaluation(test_y, predictions,
                          report, precision, f1, accuracy,
                          in_training_data_fraction,
                          out_directory):
    """Plot the results of story evaluation"""
    from sklearn.metrics import confusion_matrix
    from sklearn.utils.multiclass import unique_labels
    import matplotlib.pyplot as plt

    log_evaluation_table(test_y, "ACTION",
                         report, precision, f1, accuracy,
                         in_training_data_fraction,
                         include_report=True)

    cnf_matrix = confusion_matrix(test_y, predictions)

    plot_confusion_matrix(cnf_matrix,
                          classes=unique_labels(test_y, predictions),
                          title='Action Confusion matrix')

    fig = plt.gcf()
    fig.set_size_inches(int(20), int(20))
    fig.savefig(os.path.join(out_directory, "story_confmat.pdf"),
                bbox_inches='tight')


def run_comparison_evaluation(models: Text,
                              stories_file: Text,
                              output: Text) -> None:
    """Evaluates multiple trained models on a test set"""

    num_correct = defaultdict(list)

    for run in nlu_utils.list_subdirectories(models):
        num_correct_run = defaultdict(list)

        for model in sorted(nlu_utils.list_subdirectories(run)):
            logger.info("Evaluating model {}".format(model))

            agent = Agent.load(model)

            completed_trackers = _generate_trackers(stories_file, agent)

            story_eval_store, no_of_stories = \
                collect_story_predictions(completed_trackers,
                                          agent)

            failed_stories = story_eval_store.failed_stories
            policy_name = ''.join(
                [i for i in os.path.basename(model) if not i.isdigit()])
            num_correct_run[policy_name].append(no_of_stories -
                                                len(failed_stories))

        for k, v in num_correct_run.items():
            num_correct[k].append(v)

    utils.dump_obj_as_json_to_file(os.path.join(output, 'results.json'),
                                   num_correct)


def plot_curve(output: Text, no_stories: List[int]) -> None:
    """Plot the results from run_comparison_evaluation.

    Args:
        output: Output directory to save resulting plots to
        no_stories: Number of stories per run
    """
    import matplotlib.pyplot as plt

    ax = plt.gca()

    # load results from file
    data = utils.read_json_file(os.path.join(output, 'results.json'))
    x = no_stories

    # compute mean of all the runs for keras/embed policies
    for label in data.keys():
        if len(data[label]) == 0:
            continue
        mean = np.mean(data[label], axis=0)
        std = np.std(data[label], axis=0)
        ax.plot(x, mean, label=label, marker='.')
        ax.fill_between(x,
                        [m - s for m, s in zip(mean, std)],
                        [m + s for m, s in zip(mean, std)],
                        color='#6b2def',
                        alpha=0.2)
    ax.legend(loc=4)
    ax.set_xlabel("Number of stories present during training")
    ax.set_ylabel("Number of correct test stories")
    plt.savefig(os.path.join(output, 'model_comparison_graph.pdf'),
                format='pdf')
    plt.show()


if __name__ == '__main__':
    # Running as standalone python application
    arg_parser = create_argument_parser()
    set_default_subparser(arg_parser, 'default')
    cmdline_arguments = arg_parser.parse_args()

    logging.basicConfig(level=cmdline_arguments.loglevel)
    _endpoints = AvailableEndpoints.read_endpoints(cmdline_arguments.endpoints)

    if cmdline_arguments.output:
        nlu_utils.create_dir(cmdline_arguments.output)

    if not cmdline_arguments.core:
        raise ValueError("you must provide a core model directory to evaluate "
                         "using -d / --core")
    if cmdline_arguments.mode == 'default':

        _interpreter = NaturalLanguageInterpreter.create(cmdline_arguments.nlu,
                                                         _endpoints.nlu)

        _agent = Agent.load(cmdline_arguments.core,
                            interpreter=_interpreter)

        stories = cli.stories_from_cli_args(cmdline_arguments)

        run_story_evaluation(stories,
                             _agent,
                             cmdline_arguments.max_stories,
                             cmdline_arguments.output,
                             cmdline_arguments.fail_on_prediction_errors,
                             cmdline_arguments.e2e)

    elif cmdline_arguments.mode == 'compare':
        run_comparison_evaluation(cmdline_arguments.core,
                                  cmdline_arguments.stories,
                                  cmdline_arguments.output)

        story_n_path = os.path.join(cmdline_arguments.core, 'num_stories.json')

        number_of_stories = utils.read_json_file(story_n_path)
        plot_curve(cmdline_arguments.output, number_of_stories)

    logger.info("Finished evaluation")
=======
import logging

from rasa_core.test import main

logger = logging.getLogger(__name__)

if __name__ == '__main__':  # pragma: no cover
    logger.warning("Calling `rasa_core.evaluate` is deprecated. "
                   "Please use `rasa_core.test` instead.")
    main()
>>>>>>> e6a559f7
<|MERGE_RESOLUTION|>--- conflicted
+++ resolved
@@ -1,703 +1,3 @@
-<<<<<<< HEAD
-import argparse
-import io
-import json
-import logging
-import os
-import warnings
-from collections import defaultdict
-from collections import namedtuple
-from typing import List, Optional, Any, Text, Dict, Tuple
-
-import numpy as np
-from sklearn.exceptions import UndefinedMetricWarning
-from tqdm import tqdm
-
-from rasa_core import training, cli
-from rasa_core import utils
-from rasa_core.agent import Agent
-from rasa_core.events import (ActionExecuted, ActionExecutionRejected,
-                              UserUttered)
-from rasa_core.interpreter import NaturalLanguageInterpreter
-from rasa_core.policies.ensemble import SimplePolicyEnsemble
-from rasa_core.policies.form_policy import FormPolicy
-from rasa_core.trackers import DialogueStateTracker
-from rasa_core.training.generator import TrainingDataGenerator
-from rasa_core.utils import (
-    AvailableEndpoints, pad_list_to_size,
-    set_default_subparser)
-from rasa_nlu import utils as nlu_utils
-from rasa_nlu.evaluate import plot_confusion_matrix, get_evaluation_metrics
-
-logger = logging.getLogger(__name__)
-
-StoryEvalution = namedtuple("StoryEvaluation",
-                            "evaluation_store "
-                            "failed_stories "
-                            "action_list "
-                            "in_training_data_fraction")
-
-
-def create_argument_parser():
-    """Create argument parser for the evaluate script."""
-
-    parser = argparse.ArgumentParser(
-        description='evaluates a dialogue model')
-    parent_parser = argparse.ArgumentParser(add_help=False)
-    add_args_to_parser(parent_parser)
-    cli.arguments.add_model_and_story_group(parent_parser,
-                                            allow_pretrained_model=False)
-    utils.add_logging_option_arguments(parent_parser)
-    subparsers = parser.add_subparsers(help='mode', dest='mode')
-    subparsers.add_parser('default',
-                          help='default mode: evaluate a dialogue'
-                               ' model',
-                          parents=[parent_parser])
-    subparsers.add_parser('compare',
-                          help='compare mode: evaluate multiple'
-                               ' dialogue models to compare '
-                               'policies',
-                          parents=[parent_parser])
-
-    return parser
-
-
-def add_args_to_parser(parser):
-    parser.add_argument(
-        '-m', '--max_stories',
-        type=int,
-        help="maximum number of stories to test on")
-    parser.add_argument(
-        '-u', '--nlu',
-        type=str,
-        help="nlu model to run with the server. None for regex interpreter")
-    parser.add_argument(
-        '-o', '--output',
-        type=str,
-        default="results",
-        help="output path for the any files created from the evaluation")
-    parser.add_argument(
-        '--e2e', '--end-to-end',
-        action='store_true',
-        help="Run an end-to-end evaluation for combined action and "
-             "intent prediction. Requires a story file in end-to-end "
-             "format.")
-    parser.add_argument(
-        '--endpoints',
-        default=None,
-        help="Configuration file for the connectors as a yml file")
-    parser.add_argument(
-        '--fail_on_prediction_errors',
-        action='store_true',
-        help="If a prediction error is encountered, an exception "
-             "is thrown. This can be used to validate stories during "
-             "tests, e.g. on travis.")
-
-    cli.arguments.add_core_model_arg(parser)
-
-    return parser
-
-
-class EvaluationStore(object):
-    """Class storing action, intent and entity predictions and targets."""
-
-    def __init__(
-            self,
-            action_predictions: Optional[List[str]] = None,
-            action_targets: Optional[List[str]] = None,
-            intent_predictions: Optional[List[str]] = None,
-            intent_targets: Optional[List[str]] = None,
-            entity_predictions: Optional[List[Dict[Text, Any]]] = None,
-            entity_targets: Optional[List[Dict[Text, Any]]] = None
-    ) -> None:
-        self.action_predictions = action_predictions or []
-        self.action_targets = action_targets or []
-        self.intent_predictions = intent_predictions or []
-        self.intent_targets = intent_targets or []
-        self.entity_predictions = entity_predictions or []
-        self.entity_targets = entity_targets or []
-
-    def add_to_store(
-            self,
-            action_predictions: Optional[List[str]] = None,
-            action_targets: Optional[List[str]] = None,
-            intent_predictions: Optional[List[str]] = None,
-            intent_targets: Optional[List[str]] = None,
-            entity_predictions: Optional[List[Dict[Text, Any]]] = None,
-            entity_targets: Optional[List[Dict[Text, Any]]] = None
-    ) -> None:
-        """Add items or lists of items to the store"""
-        for k, v in locals().items():
-            if k != 'self' and v:
-                attr = getattr(self, k)
-                if isinstance(v, list):
-                    attr.extend(v)
-                else:
-                    attr.append(v)
-
-    def merge_store(self, other: 'EvaluationStore') -> None:
-        """Add the contents of other to self"""
-        self.add_to_store(action_predictions=other.action_predictions,
-                          action_targets=other.action_targets,
-                          intent_predictions=other.intent_predictions,
-                          intent_targets=other.intent_targets,
-                          entity_predictions=other.entity_predictions,
-                          entity_targets=other.entity_targets)
-
-    def has_prediction_target_mismatch(self):
-        return (self.intent_predictions != self.intent_targets or
-                self.entity_predictions != self.entity_targets or
-                self.action_predictions != self.action_targets)
-
-    def serialise_targets(self,
-                          include_actions=True,
-                          include_intents=True,
-                          include_entities=False):
-        targets = []
-        if include_actions:
-            targets += self.action_targets
-        if include_intents:
-            targets += self.intent_targets
-        if include_entities:
-            targets += self.entity_targets
-
-        return [json.dumps(t) if isinstance(t, dict) else t for t in targets]
-
-    def serialise_predictions(self,
-                              include_actions=True,
-                              include_intents=True,
-                              include_entities=False):
-        predictions = []
-
-        if include_actions:
-            predictions += self.action_predictions
-        if include_intents:
-            predictions += self.intent_predictions
-        if include_entities:
-            predictions += self.entity_predictions
-
-        return [json.dumps(t) if isinstance(t, dict) else t
-                for t in predictions]
-
-
-class WronglyPredictedAction(ActionExecuted):
-    """The model predicted the wrong action.
-
-    Mostly used to mark wrong predictions and be able to
-    dump them as stories."""
-
-    type_name = "wrong_action"
-
-    def __init__(self, correct_action, predicted_action,
-                 policy, confidence, timestamp=None):
-        self.predicted_action = predicted_action
-        super(WronglyPredictedAction, self).__init__(correct_action,
-                                                     policy,
-                                                     confidence,
-                                                     timestamp=timestamp)
-
-    def as_story_string(self):
-        return "{}   <!-- predicted: {} -->".format(self.action_name,
-                                                    self.predicted_action)
-
-
-class EndToEndUserUtterance(UserUttered):
-    """End-to-end user utterance.
-
-    Mostly used to print the full end-to-end user message in the
-    `failed_stories.md` output file."""
-
-    def as_story_string(self, e2e=True):
-        return super(EndToEndUserUtterance, self).as_story_string(e2e=True)
-
-
-class WronglyClassifiedUserUtterance(UserUttered):
-    """The NLU model predicted the wrong user utterance.
-
-    Mostly used to mark wrong predictions and be able to
-    dump them as stories."""
-
-    type_name = "wrong_utterance"
-
-    def __init__(self,
-                 text,
-                 correct_intent,
-                 correct_entities,
-                 parse_data=None,
-                 timestamp=None,
-                 input_channel=None,
-                 predicted_intent=None,
-                 predicted_entities=None):
-        self.predicted_intent = predicted_intent
-        self.predicted_entities = predicted_entities
-
-        intent = {"name": correct_intent}
-
-        super(WronglyClassifiedUserUtterance, self).__init__(text,
-                                                             intent,
-                                                             correct_entities,
-                                                             parse_data,
-                                                             timestamp,
-                                                             input_channel)
-
-    def as_story_string(self, e2e=True):
-        from rasa_core.events import md_format_message
-        correct_message = md_format_message(self.text,
-                                            self.intent,
-                                            self.entities)
-        predicted_message = md_format_message(self.text,
-                                              self.predicted_intent,
-                                              self.predicted_entities)
-        return ("{}: {}   <!-- predicted: {}: {} -->"
-                "").format(self.intent.get("name"),
-                           correct_message,
-                           self.predicted_intent,
-                           predicted_message)
-
-
-def _generate_trackers(resource_name, agent, max_stories=None, use_e2e=False):
-    story_graph = training.extract_story_graph(resource_name, agent.domain,
-                                               agent.interpreter, use_e2e)
-    g = TrainingDataGenerator(story_graph, agent.domain,
-                              use_story_concatenation=False,
-                              augmentation_factor=0,
-                              tracker_limit=max_stories)
-    return g.generate()
-
-
-def _clean_entity_results(entity_results):
-    return [{k: r[k] for k in ("start", "end", "entity", "value") if k in r}
-            for r in entity_results]
-
-
-def _collect_user_uttered_predictions(event,
-                                      partial_tracker,
-                                      fail_on_prediction_errors):
-    user_uttered_eval_store = EvaluationStore()
-
-    intent_gold = event.parse_data.get("true_intent")
-    predicted_intent = event.parse_data.get("intent").get("name")
-    if predicted_intent is None:
-        predicted_intent = "None"
-    user_uttered_eval_store.add_to_store(intent_predictions=predicted_intent,
-                                         intent_targets=intent_gold)
-
-    entity_gold = event.parse_data.get("true_entities")
-    predicted_entities = event.parse_data.get("entities")
-
-    if entity_gold or predicted_entities:
-        if len(entity_gold) > len(predicted_entities):
-            predicted_entities = pad_list_to_size(predicted_entities,
-                                                  len(entity_gold),
-                                                  "None")
-        elif len(predicted_entities) > len(entity_gold):
-            entity_gold = pad_list_to_size(entity_gold,
-                                           len(predicted_entities),
-                                           "None")
-
-        user_uttered_eval_store.add_to_store(
-            entity_targets=_clean_entity_results(entity_gold),
-            entity_predictions=_clean_entity_results(predicted_entities)
-        )
-
-    if user_uttered_eval_store.has_prediction_target_mismatch():
-        partial_tracker.update(
-            WronglyClassifiedUserUtterance(
-                event.text, intent_gold,
-                user_uttered_eval_store.entity_predictions,
-                event.parse_data,
-                event.timestamp,
-                event.input_channel,
-                predicted_intent,
-                user_uttered_eval_store.entity_targets)
-        )
-        if fail_on_prediction_errors:
-            raise ValueError(
-                "NLU model predicted a wrong intent. Failed Story:"
-                " \n\n{}".format(partial_tracker.export_stories()))
-    else:
-        end_to_end_user_utterance = EndToEndUserUtterance(
-            event.text, event.intent, event.entities)
-        partial_tracker.update(end_to_end_user_utterance)
-
-    return user_uttered_eval_store
-
-
-def _emulate_form_rejection(processor, partial_tracker):
-    if partial_tracker.active_form.get("name"):
-        for p in processor.policy_ensemble.policies:
-            if isinstance(p, FormPolicy):
-                # emulate form rejection
-                partial_tracker.update(ActionExecutionRejected(
-                    partial_tracker.active_form["name"]))
-                # check if unhappy path is covered by the train stories
-                if not p.state_is_unhappy(partial_tracker, processor.domain):
-                    # this state is not covered by the stories
-                    del partial_tracker.events[-1]
-                    partial_tracker.active_form['rejected'] = False
-
-
-def _collect_action_executed_predictions(processor, partial_tracker, event,
-                                         fail_on_prediction_errors):
-    action_executed_eval_store = EvaluationStore()
-
-    gold = event.action_name
-
-    action, policy, confidence = processor.predict_next_action(partial_tracker)
-    predicted = action.name()
-
-    if predicted != gold and FormPolicy.__name__ in policy:
-        # FormPolicy predicted wrong action
-        # but it might be Ok if form action is rejected
-        _emulate_form_rejection(processor, partial_tracker)
-        # try again
-        action, policy, confidence = processor.predict_next_action(
-            partial_tracker)
-        predicted = action.name()
-
-    action_executed_eval_store.add_to_store(action_predictions=predicted,
-                                            action_targets=gold)
-
-    if action_executed_eval_store.has_prediction_target_mismatch():
-        partial_tracker.update(WronglyPredictedAction(gold, predicted,
-                                                      event.policy,
-                                                      event.confidence,
-                                                      event.timestamp))
-        if fail_on_prediction_errors:
-            error_msg = ("Model predicted a wrong action. Failed Story: "
-                         "\n\n{}".format(partial_tracker.export_stories()))
-            if FormPolicy.__name__ in policy:
-                error_msg += ("FormAction is not run during "
-                              "evaluation therefore it is impossible to know "
-                              "if validation failed or this story is wrong. "
-                              "If the story is correct, add it to the "
-                              "training stories and retrain.")
-            raise ValueError(error_msg)
-    else:
-        partial_tracker.update(event)
-
-    return action_executed_eval_store, policy, confidence
-
-
-def _predict_tracker_actions(tracker, agent, fail_on_prediction_errors=False,
-                             use_e2e=False):
-    processor = agent.create_processor()
-    tracker_eval_store = EvaluationStore()
-
-    events = list(tracker.events)
-
-    partial_tracker = DialogueStateTracker.from_events(tracker.sender_id,
-                                                       events[:1],
-                                                       agent.domain.slots)
-
-    tracker_actions = []
-
-    for event in events[1:]:
-        if isinstance(event, ActionExecuted):
-            action_executed_result, policy, confidence = \
-                _collect_action_executed_predictions(
-                    processor, partial_tracker, event,
-                    fail_on_prediction_errors
-                )
-            tracker_eval_store.merge_store(action_executed_result)
-            tracker_actions.append(
-                {"action": action_executed_result.action_targets[0],
-                 "predicted": action_executed_result.action_predictions[0],
-                 "policy": policy,
-                 "confidence": confidence}
-            )
-        elif use_e2e and isinstance(event, UserUttered):
-            user_uttered_result = \
-                _collect_user_uttered_predictions(
-                    event, partial_tracker, fail_on_prediction_errors)
-
-            tracker_eval_store.merge_store(user_uttered_result)
-        else:
-            partial_tracker.update(event)
-
-    return tracker_eval_store, partial_tracker, tracker_actions
-
-
-def _in_training_data_fraction(action_list):
-    """Given a list of action items, returns the fraction of actions
-
-    that were predicted using one of the Memoization policies."""
-    in_training_data = [
-        a["action"] for a in action_list
-        if not SimplePolicyEnsemble.is_not_memo_policy(a["policy"])
-    ]
-
-    return len(in_training_data) / len(action_list)
-
-
-def collect_story_predictions(
-        completed_trackers: List[DialogueStateTracker],
-        agent: Agent,
-        fail_on_prediction_errors: bool = False,
-        use_e2e: bool = False
-) -> Tuple[StoryEvalution, int]:
-    """Test the stories from a file, running them through the stored model."""
-
-    story_eval_store = EvaluationStore()
-    failed = []
-    correct_dialogues = []
-    num_stories = len(completed_trackers)
-
-    logger.info("Evaluating {} stories\n"
-                "Progress:".format(num_stories))
-
-    action_list = []
-
-    for tracker in tqdm(completed_trackers):
-        tracker_results, predicted_tracker, tracker_actions = \
-            _predict_tracker_actions(tracker, agent,
-                                     fail_on_prediction_errors, use_e2e)
-
-        story_eval_store.merge_store(tracker_results)
-
-        action_list.extend(tracker_actions)
-
-        if tracker_results.has_prediction_target_mismatch():
-            # there is at least one wrong prediction
-            failed.append(predicted_tracker)
-            correct_dialogues.append(0)
-        else:
-            correct_dialogues.append(1)
-
-    logger.info("Finished collecting predictions.")
-    report, precision, f1, accuracy = get_evaluation_metrics(
-        [1] * len(completed_trackers), correct_dialogues)
-
-    in_training_data_fraction = _in_training_data_fraction(action_list)
-
-    log_evaluation_table([1] * len(completed_trackers),
-                         "END-TO-END" if use_e2e else "CONVERSATION",
-                         report, precision, f1, accuracy,
-                         in_training_data_fraction,
-                         include_report=False)
-
-    return (StoryEvalution(evaluation_store=story_eval_store,
-                           failed_stories=failed,
-                           action_list=action_list,
-                           in_training_data_fraction=in_training_data_fraction),
-            num_stories)
-
-
-def log_failed_stories(failed, out_directory):
-    """Take stories as a list of dicts."""
-    if not out_directory:
-        return
-    with io.open(os.path.join(out_directory, 'failed_stories.md'), 'w',
-                 encoding="utf-8") as f:
-        if len(failed) == 0:
-            f.write("<!-- All stories passed -->")
-        else:
-            for failure in failed:
-                f.write(failure.export_stories())
-                f.write("\n\n")
-
-
-def run_story_evaluation(resource_name, agent,
-                         max_stories=None,
-                         out_directory=None,
-                         fail_on_prediction_errors=False,
-                         use_e2e=False):
-    """Run the evaluation of the stories, optionally plots the results."""
-
-    completed_trackers = _generate_trackers(resource_name, agent,
-                                            max_stories, use_e2e)
-
-    story_evaluation, _ = collect_story_predictions(completed_trackers, agent,
-                                                    fail_on_prediction_errors,
-                                                    use_e2e)
-
-    evaluation_store = story_evaluation.evaluation_store
-
-    with warnings.catch_warnings():
-        warnings.simplefilter("ignore", UndefinedMetricWarning)
-        report, precision, f1, accuracy = get_evaluation_metrics(
-            evaluation_store.serialise_targets(),
-            evaluation_store.serialise_predictions()
-        )
-
-    if out_directory:
-        plot_story_evaluation(evaluation_store.action_targets,
-                              evaluation_store.action_predictions,
-                              report, precision, f1, accuracy,
-                              story_evaluation.in_training_data_fraction,
-                              out_directory)
-
-    log_failed_stories(story_evaluation.failed_stories, out_directory)
-
-    return {
-        "report": report,
-        "precision": precision,
-        "f1": f1,
-        "accuracy": accuracy,
-        "actions": story_evaluation.action_list,
-        "in_training_data_fraction":
-            story_evaluation.in_training_data_fraction,
-        "is_end_to_end_evaluation": use_e2e
-    }
-
-
-def log_evaluation_table(golds, name,
-                         report, precision, f1, accuracy,
-                         in_training_data_fraction,
-                         include_report=True):  # pragma: no cover
-    """Log the sklearn evaluation metrics."""
-    logger.info("Evaluation Results on {} level:".format(name))
-    logger.info("\tCorrect:          {} / {}"
-                "".format(int(len(golds) * accuracy), len(golds)))
-    logger.info("\tF1-Score:         {:.3f}".format(f1))
-    logger.info("\tPrecision:        {:.3f}".format(precision))
-    logger.info("\tAccuracy:         {:.3f}".format(accuracy))
-    logger.info("\tIn-data fraction: {:.3g}"
-                "".format(in_training_data_fraction))
-
-    if include_report:
-        logger.info("\tClassification report: \n{}".format(report))
-
-
-def plot_story_evaluation(test_y, predictions,
-                          report, precision, f1, accuracy,
-                          in_training_data_fraction,
-                          out_directory):
-    """Plot the results of story evaluation"""
-    from sklearn.metrics import confusion_matrix
-    from sklearn.utils.multiclass import unique_labels
-    import matplotlib.pyplot as plt
-
-    log_evaluation_table(test_y, "ACTION",
-                         report, precision, f1, accuracy,
-                         in_training_data_fraction,
-                         include_report=True)
-
-    cnf_matrix = confusion_matrix(test_y, predictions)
-
-    plot_confusion_matrix(cnf_matrix,
-                          classes=unique_labels(test_y, predictions),
-                          title='Action Confusion matrix')
-
-    fig = plt.gcf()
-    fig.set_size_inches(int(20), int(20))
-    fig.savefig(os.path.join(out_directory, "story_confmat.pdf"),
-                bbox_inches='tight')
-
-
-def run_comparison_evaluation(models: Text,
-                              stories_file: Text,
-                              output: Text) -> None:
-    """Evaluates multiple trained models on a test set"""
-
-    num_correct = defaultdict(list)
-
-    for run in nlu_utils.list_subdirectories(models):
-        num_correct_run = defaultdict(list)
-
-        for model in sorted(nlu_utils.list_subdirectories(run)):
-            logger.info("Evaluating model {}".format(model))
-
-            agent = Agent.load(model)
-
-            completed_trackers = _generate_trackers(stories_file, agent)
-
-            story_eval_store, no_of_stories = \
-                collect_story_predictions(completed_trackers,
-                                          agent)
-
-            failed_stories = story_eval_store.failed_stories
-            policy_name = ''.join(
-                [i for i in os.path.basename(model) if not i.isdigit()])
-            num_correct_run[policy_name].append(no_of_stories -
-                                                len(failed_stories))
-
-        for k, v in num_correct_run.items():
-            num_correct[k].append(v)
-
-    utils.dump_obj_as_json_to_file(os.path.join(output, 'results.json'),
-                                   num_correct)
-
-
-def plot_curve(output: Text, no_stories: List[int]) -> None:
-    """Plot the results from run_comparison_evaluation.
-
-    Args:
-        output: Output directory to save resulting plots to
-        no_stories: Number of stories per run
-    """
-    import matplotlib.pyplot as plt
-
-    ax = plt.gca()
-
-    # load results from file
-    data = utils.read_json_file(os.path.join(output, 'results.json'))
-    x = no_stories
-
-    # compute mean of all the runs for keras/embed policies
-    for label in data.keys():
-        if len(data[label]) == 0:
-            continue
-        mean = np.mean(data[label], axis=0)
-        std = np.std(data[label], axis=0)
-        ax.plot(x, mean, label=label, marker='.')
-        ax.fill_between(x,
-                        [m - s for m, s in zip(mean, std)],
-                        [m + s for m, s in zip(mean, std)],
-                        color='#6b2def',
-                        alpha=0.2)
-    ax.legend(loc=4)
-    ax.set_xlabel("Number of stories present during training")
-    ax.set_ylabel("Number of correct test stories")
-    plt.savefig(os.path.join(output, 'model_comparison_graph.pdf'),
-                format='pdf')
-    plt.show()
-
-
-if __name__ == '__main__':
-    # Running as standalone python application
-    arg_parser = create_argument_parser()
-    set_default_subparser(arg_parser, 'default')
-    cmdline_arguments = arg_parser.parse_args()
-
-    logging.basicConfig(level=cmdline_arguments.loglevel)
-    _endpoints = AvailableEndpoints.read_endpoints(cmdline_arguments.endpoints)
-
-    if cmdline_arguments.output:
-        nlu_utils.create_dir(cmdline_arguments.output)
-
-    if not cmdline_arguments.core:
-        raise ValueError("you must provide a core model directory to evaluate "
-                         "using -d / --core")
-    if cmdline_arguments.mode == 'default':
-
-        _interpreter = NaturalLanguageInterpreter.create(cmdline_arguments.nlu,
-                                                         _endpoints.nlu)
-
-        _agent = Agent.load(cmdline_arguments.core,
-                            interpreter=_interpreter)
-
-        stories = cli.stories_from_cli_args(cmdline_arguments)
-
-        run_story_evaluation(stories,
-                             _agent,
-                             cmdline_arguments.max_stories,
-                             cmdline_arguments.output,
-                             cmdline_arguments.fail_on_prediction_errors,
-                             cmdline_arguments.e2e)
-
-    elif cmdline_arguments.mode == 'compare':
-        run_comparison_evaluation(cmdline_arguments.core,
-                                  cmdline_arguments.stories,
-                                  cmdline_arguments.output)
-
-        story_n_path = os.path.join(cmdline_arguments.core, 'num_stories.json')
-
-        number_of_stories = utils.read_json_file(story_n_path)
-        plot_curve(cmdline_arguments.output, number_of_stories)
-
-    logger.info("Finished evaluation")
-=======
 import logging
 
 from rasa_core.test import main
@@ -707,5 +7,4 @@
 if __name__ == '__main__':  # pragma: no cover
     logger.warning("Calling `rasa_core.evaluate` is deprecated. "
                    "Please use `rasa_core.test` instead.")
-    main()
->>>>>>> e6a559f7
+    main()