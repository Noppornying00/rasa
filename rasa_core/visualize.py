<<<<<<< HEAD
from __future__ import absolute_import
from __future__ import division
from __future__ import print_function
from __future__ import unicode_literals

from builtins import str

=======
>>>>>>> 431f1f90
import argparse
import logging
import os

from rasa_core import utils, config, cli
from rasa_core.agent import Agent

logger = logging.getLogger(__name__)


def create_argument_parser():
    """Parse all the command line arguments for the visualisation script."""

    parser = argparse.ArgumentParser(
            description='Visualize the stories in a dialogue training file')

    parser.add_argument(
            '-o', '--output',
            required=True,
            type=str,
            help="filename of the output path, e.g. 'graph.html")
    parser.add_argument(
            '-m', '--max_history',
            default=2,
            type=int,
            help="max history to consider when merging "
                 "paths in the output graph")
    parser.add_argument(
            '-nlu', '--nlu_data',
            default=None,
            type=str,
            help="path of the Rasa NLU training data, "
                 "used to insert example messages into the graph")

    utils.add_logging_option_arguments(parser)

    cli.arguments.add_config_arg(parser, nargs=1)
    cli.arguments.add_domain_arg(parser)
    cli.arguments.add_model_and_story_group(parser,
                                            allow_pretrained_model=False)
    return parser


if __name__ == '__main__':
    arg_parser = create_argument_parser()
    cmdline_arguments = arg_parser.parse_args()

    utils.configure_colored_logging(cmdline_arguments.loglevel)

    policies = config.load(cmdline_arguments.config[0])

    agent = Agent(cmdline_arguments.domain, policies=policies)

    # this is optional, only needed if the `_greet` type of
    # messages in the stories should be replaced with actual
    # messages (e.g. `hello`)
    if cmdline_arguments.nlu_data is not None:
        from rasa_nlu.training_data import load_data

        nlu_data = load_data(cmdline_arguments.nlu_data)
    else:
        nlu_data = None

    stories = cli.stories_from_cli_args(cmdline_arguments)

    logger.info("Starting to visualize stories...")
    agent.visualize(stories, cmdline_arguments.output,
                    cmdline_arguments.max_history,
                    nlu_training_data=nlu_data)

    logger.info("Finished graph creation. Saved into file://{}".format(
            os.path.abspath(cmdline_arguments.output)))<|MERGE_RESOLUTION|>--- conflicted
+++ resolved
@@ -1,13 +1,3 @@
-<<<<<<< HEAD
-from __future__ import absolute_import
-from __future__ import division
-from __future__ import print_function
-from __future__ import unicode_literals
-
-from builtins import str
-
-=======
->>>>>>> 431f1f90
 import argparse
 import logging
 import os
