--- conflicted
+++ resolved
@@ -1,10 +1,5 @@
+import asyncio
 import errno
-<<<<<<< HEAD
-from collections import namedtuple
-
-import asyncio
-=======
->>>>>>> 1d323eeb
 import glob
 import inspect
 import io
@@ -13,24 +8,17 @@
 import os
 import re
 import tempfile
+import warnings
+from asyncio import AbstractEventLoop
 from collections import namedtuple
 from typing import Any, Callable, Dict, List, Optional, Text, Type
 
 import requests
 import ruamel.yaml as yaml
 import simplejson
-<<<<<<< HEAD
-import tempfile
-import warnings
-from asyncio import AbstractEventLoop
 from requests import Response
 from requests.auth import HTTPBasicAuth
 from sanic.request import Request
-from typing import Any, Callable, Dict, List, Optional, Text, Type
-=======
-from requests import Response
-from requests.auth import HTTPBasicAuth
->>>>>>> 1d323eeb
 
 
 def add_logging_option_arguments(parser, default=logging.WARNING):
