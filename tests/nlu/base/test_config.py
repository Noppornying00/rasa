import json
import tempfile
from typing import Text

import pytest

import rasa.utils.io
from rasa.nlu import config
from rasa.nlu.registry import registered_pipeline_templates
from rasa.nlu.components import ComponentBuilder
from tests.nlu.conftest import CONFIG_DEFAULTS_PATH
from tests.nlu.utilities import write_file_config

defaults = rasa.utils.io.read_config_file(CONFIG_DEFAULTS_PATH)


def test_default_config(default_config):
    assert default_config.as_dict() == defaults


def test_blank_config():
    file_config = {}
    f = write_file_config(file_config)
    final_config = config.load(f.name)
    assert final_config.as_dict() == defaults


def test_invalid_config_json():
    file_config = """pipeline: [pretrained_embeddings_spacy"""  # invalid yaml
    with tempfile.NamedTemporaryFile("w+", suffix="_tmp_config_file.json") as f:
        f.write(file_config)
        f.flush()
        with pytest.raises(config.InvalidConfigError):
            config.load(f.name)


def test_invalid_pipeline_template():
    args = {"pipeline": "my_made_up_name"}
    f = write_file_config(args)
    with pytest.raises(config.InvalidConfigError) as execinfo:
        config.load(f.name)
    assert "unknown pipeline template" in str(execinfo.value)


<<<<<<< HEAD
def test_pipeline_looks_up_registry():
    pipeline_template = list(registered_pipeline_templates)[0]
=======
@pytest.mark.parametrize(
    "pipeline_template", list(registered_pipeline_templates.keys())
)
def test_pipeline_registry_lookup(pipeline_template: Text):
>>>>>>> 1ba13352
    args = {"pipeline": pipeline_template}
    f = write_file_config(args)
    final_config = config.load(f.name)
    components = [c for c in final_config.pipeline]

    assert json.dumps(components, sort_keys=True) == json.dumps(
        registered_pipeline_templates[pipeline_template], sort_keys=True
    )


def test_default_config_file():
    final_config = config.RasaNLUModelConfig()
    assert len(final_config) > 1


def test_set_attr_on_component():
    cfg = config.load("sample_configs/config_pretrained_embeddings_spacy.yml")
    cfg.set_component_attr(6, C=324)

    assert cfg.for_component(1) == {"name": "SpacyTokenizer"}
    assert cfg.for_component(6) == {"name": "SklearnIntentClassifier", "C": 324}


def test_override_defaults_supervised_embeddings_pipeline():
    cfg = config.load("data/test/config_embedding_test.yml")
    builder = ComponentBuilder()

    component1_cfg = cfg.for_component(0)

    component1 = builder.create_component(component1_cfg, cfg)
    assert component1.max_ngram == 3

    component2_cfg = cfg.for_component(1)
    component2 = builder.create_component(component2_cfg, cfg)
    assert component2.epochs == 10<|MERGE_RESOLUTION|>--- conflicted
+++ resolved
@@ -6,8 +6,8 @@
 
 import rasa.utils.io
 from rasa.nlu import config
+from rasa.nlu.components import ComponentBuilder
 from rasa.nlu.registry import registered_pipeline_templates
-from rasa.nlu.components import ComponentBuilder
 from tests.nlu.conftest import CONFIG_DEFAULTS_PATH
 from tests.nlu.utilities import write_file_config
 
@@ -42,15 +42,10 @@
     assert "unknown pipeline template" in str(execinfo.value)
 
 
-<<<<<<< HEAD
-def test_pipeline_looks_up_registry():
-    pipeline_template = list(registered_pipeline_templates)[0]
-=======
 @pytest.mark.parametrize(
     "pipeline_template", list(registered_pipeline_templates.keys())
 )
 def test_pipeline_registry_lookup(pipeline_template: Text):
->>>>>>> 1ba13352
     args = {"pipeline": pipeline_template}
     f = write_file_config(args)
     final_config = config.load(f.name)
